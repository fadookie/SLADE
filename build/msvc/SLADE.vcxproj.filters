﻿<?xml version="1.0" encoding="utf-8"?>
<Project ToolsVersion="4.0" xmlns="http://schemas.microsoft.com/developer/msbuild/2003">
  <ItemGroup>
    <Filter Include="Dialogs">
      <UniqueIdentifier>{53990eef-5d13-4259-b3e5-9e49e8c7ae8d}</UniqueIdentifier>
    </Filter>
    <Filter Include="General">
      <UniqueIdentifier>{f7d552f7-3fec-4baa-b8a5-cadc09d10893}</UniqueIdentifier>
    </Filter>
    <Filter Include="Main Editor">
      <UniqueIdentifier>{fef8e5a6-0991-4153-8f52-5d3f2da4e9d5}</UniqueIdentifier>
    </Filter>
    <Filter Include="Map Editor">
      <UniqueIdentifier>{e7c66597-c337-43fc-bedc-5e753bf3ddb8}</UniqueIdentifier>
    </Filter>
    <Filter Include="General\Console">
      <UniqueIdentifier>{511149d3-5ded-4b1c-b004-d65769996d9d}</UniqueIdentifier>
    </Filter>
    <Filter Include="Dialogs\Preferences">
      <UniqueIdentifier>{22c29a05-108c-473f-a3cc-a3a235cea9e5}</UniqueIdentifier>
    </Filter>
    <Filter Include="External">
      <UniqueIdentifier>{b8ed0eb6-a1df-4b4b-8a59-d56cf99d842b}</UniqueIdentifier>
    </Filter>
    <Filter Include="External\Mus2Mid">
      <UniqueIdentifier>{dda863ce-2d21-48cb-9de4-44e8e63b1326}</UniqueIdentifier>
    </Filter>
    <Filter Include="External\BZip2">
      <UniqueIdentifier>{0c79342f-fa5a-4bf9-af74-0a9be8b1fdf6}</UniqueIdentifier>
    </Filter>
    <Filter Include="External\Lzma">
      <UniqueIdentifier>{9bcac562-c222-403d-98d8-186f578a87a6}</UniqueIdentifier>
    </Filter>
    <Filter Include="External\ZReaders">
      <UniqueIdentifier>{5e648a80-c228-40a7-9817-b3e2695df54e}</UniqueIdentifier>
    </Filter>
    <Filter Include="External\ZLib">
      <UniqueIdentifier>{1ca86170-39c5-4615-bb20-8f2d2fc14c42}</UniqueIdentifier>
    </Filter>
    <Filter Include="External\GLEW">
      <UniqueIdentifier>{a00649c9-b965-468e-8890-7338d43e5e39}</UniqueIdentifier>
    </Filter>
    <Filter Include="External\Lua">
      <UniqueIdentifier>{f31c9d96-4290-4a38-91d0-fb9955293323}</UniqueIdentifier>
    </Filter>
    <Filter Include="External\DUMB">
      <UniqueIdentifier>{ffdebfe3-3d6d-42d9-854b-4086903af5c1}</UniqueIdentifier>
    </Filter>
    <Filter Include="External\DUMB\core">
      <UniqueIdentifier>{560e9a8a-a30c-4d08-b95f-8ef671d0c653}</UniqueIdentifier>
    </Filter>
    <Filter Include="External\DUMB\helpers">
      <UniqueIdentifier>{0d266184-6ec2-4d17-af30-5802fc880f4d}</UniqueIdentifier>
    </Filter>
    <Filter Include="External\DUMB\internal">
      <UniqueIdentifier>{3756388c-7b51-41c5-9b95-9d0f2b2b8744}</UniqueIdentifier>
    </Filter>
    <Filter Include="External\DUMB\it">
      <UniqueIdentifier>{210b2c2d-6db2-46a5-87e6-a09c7ac669fa}</UniqueIdentifier>
    </Filter>
    <Filter Include="Installer">
      <UniqueIdentifier>{fa5a343f-ee94-41ea-a75f-1d0292b58329}</UniqueIdentifier>
    </Filter>
    <Filter Include="Audio">
      <UniqueIdentifier>{cb94973b-677e-42d7-8005-53d669acbcbb}</UniqueIdentifier>
    </Filter>
    <Filter Include="OpenGL">
      <UniqueIdentifier>{690bfeb6-aa15-4bd5-ab7b-151877def763}</UniqueIdentifier>
    </Filter>
    <Filter Include="Utility">
      <UniqueIdentifier>{1521702b-d69c-47d5-836d-e05a2e2720ef}</UniqueIdentifier>
    </Filter>
    <Filter Include="UI">
      <UniqueIdentifier>{ec031215-840a-462e-b238-3ad04f542e91}</UniqueIdentifier>
    </Filter>
    <Filter Include="UI\Browser">
      <UniqueIdentifier>{2bb47c0d-bf68-47e1-bc1c-ce7926a17d1a}</UniqueIdentifier>
    </Filter>
    <Filter Include="UI\Lists">
      <UniqueIdentifier>{13cacd50-0c22-431c-b94e-2fc031b1c3dc}</UniqueIdentifier>
    </Filter>
    <Filter Include="UI\SToolBar">
      <UniqueIdentifier>{8a2b5ffe-17e4-4358-a572-8e338e14c933}</UniqueIdentifier>
    </Filter>
    <Filter Include="Application">
      <UniqueIdentifier>{08f7e6cd-5237-4843-9d89-73bc8aa49ee1}</UniqueIdentifier>
    </Filter>
    <Filter Include="UI\Canvas">
      <UniqueIdentifier>{4f00b239-b18a-4eba-b70f-4348b33cf7ba}</UniqueIdentifier>
    </Filter>
    <Filter Include="Graphics">
      <UniqueIdentifier>{857f6ada-0a82-4c97-918e-13b8b9a67b70}</UniqueIdentifier>
    </Filter>
    <Filter Include="Graphics\Font">
      <UniqueIdentifier>{18c4582f-e6f1-408f-954a-523d9cc2493d}</UniqueIdentifier>
    </Filter>
    <Filter Include="Graphics\Palette">
      <UniqueIdentifier>{2bb037c4-81ca-4e63-8a84-794b20f53218}</UniqueIdentifier>
    </Filter>
    <Filter Include="Graphics\SImage">
      <UniqueIdentifier>{ae4890b7-0ebb-43df-9372-de1f518e38f9}</UniqueIdentifier>
    </Filter>
    <Filter Include="Graphics\SImage\Formats">
      <UniqueIdentifier>{0cc23fc4-b04e-4b53-8110-c20f4c71c8fe}</UniqueIdentifier>
    </Filter>
    <Filter Include="Archive">
      <UniqueIdentifier>{b5df9dec-a58e-4ba9-9e1e-e35bf05936c4}</UniqueIdentifier>
    </Filter>
    <Filter Include="Archive\EntryType">
      <UniqueIdentifier>{8793bf5a-5b6b-4541-836f-5e632a5867b9}</UniqueIdentifier>
    </Filter>
    <Filter Include="Archive\Formats">
      <UniqueIdentifier>{d76da1db-b5b2-428c-8715-07460cb6492c}</UniqueIdentifier>
    </Filter>
    <Filter Include="Main Editor\UI">
      <UniqueIdentifier>{8803d335-a948-4502-8d58-a579053d1186}</UniqueIdentifier>
    </Filter>
    <Filter Include="Main Editor\UI\EntryPanel">
      <UniqueIdentifier>{9c20c338-759f-4b25-b4ee-488df95b1504}</UniqueIdentifier>
    </Filter>
    <Filter Include="Map Editor\Renderer">
      <UniqueIdentifier>{57c1dcd4-a300-4838-be69-1edcf651d8bb}</UniqueIdentifier>
    </Filter>
    <Filter Include="Map Editor\Renderer\Overlays">
      <UniqueIdentifier>{2825745b-4b26-4d1f-ab5d-07bed7feb6c1}</UniqueIdentifier>
    </Filter>
    <Filter Include="Map Editor\SLADEMap">
      <UniqueIdentifier>{7e714e7c-f40f-427e-b58a-88c904669f9a}</UniqueIdentifier>
    </Filter>
    <Filter Include="Map Editor\UI">
      <UniqueIdentifier>{7f918170-2c47-4971-a646-5754ab51b936}</UniqueIdentifier>
    </Filter>
    <Filter Include="Map Editor\UI\Dialogs">
      <UniqueIdentifier>{b17c52c7-35bc-4b9f-a8f3-b02a1e4c3882}</UniqueIdentifier>
    </Filter>
    <Filter Include="Map Editor\UI\PropsPanel">
      <UniqueIdentifier>{6680c30b-5928-497f-bf0b-28e9a4a723e5}</UniqueIdentifier>
    </Filter>
    <Filter Include="Main Editor\UI\Texture Editor">
      <UniqueIdentifier>{ecfc7349-8974-4e27-a2dc-301f8e30570b}</UniqueIdentifier>
    </Filter>
    <Filter Include="Dialogs\Setup Wizard">
      <UniqueIdentifier>{90dc0f0c-92e7-414e-a30b-76c8c288e615}</UniqueIdentifier>
    </Filter>
    <Filter Include="Map Editor\Game Configuration">
      <UniqueIdentifier>{69273e0b-abaf-403b-b0cb-f3aede6fb016}</UniqueIdentifier>
    </Filter>
    <Filter Include="Graphics\Composite Texture">
      <UniqueIdentifier>{25d4520a-4015-4838-81d3-9596df6d636e}</UniqueIdentifier>
    </Filter>
    <Filter Include="Archive\EntryType\Data Formats">
      <UniqueIdentifier>{639d4195-f616-4708-bc9b-82e7652914c0}</UniqueIdentifier>
    </Filter>
    <Filter Include="UI\Text Editor">
      <UniqueIdentifier>{54fbf714-855d-444d-885d-1e12f9df2ef7}</UniqueIdentifier>
    </Filter>
    <Filter Include="Utility\Property List">
      <UniqueIdentifier>{999a30d0-f905-4f75-885f-209959ffe1c9}</UniqueIdentifier>
    </Filter>
    <Filter Include="External\wxEmail">
      <UniqueIdentifier>{4d45f584-81e4-44d0-979d-f541131c9cc7}</UniqueIdentifier>
    </Filter>
    <Filter Include="Archive\EntryType\Config">
      <UniqueIdentifier>{e7b5e9e0-b8de-4082-845a-f7bd5fa91926}</UniqueIdentifier>
    </Filter>
    <Filter Include="Map Editor\Game Configuration\Games">
      <UniqueIdentifier>{059773c6-6149-4dfd-af4a-52a4c8406cfc}</UniqueIdentifier>
    </Filter>
    <Filter Include="Map Editor\Game Configuration\Ports">
      <UniqueIdentifier>{a46d1f03-32ba-4082-b3b6-cbb63e8936e3}</UniqueIdentifier>
    </Filter>
    <Filter Include="Map Editor\Game Configuration\Games\Include">
      <UniqueIdentifier>{8f7723e0-c2a6-405d-864d-98b43e8e2fc0}</UniqueIdentifier>
    </Filter>
    <Filter Include="Map Editor\Game Configuration\Ports\Include">
      <UniqueIdentifier>{dad6c254-dc84-48a3-911b-cc8916623c42}</UniqueIdentifier>
    </Filter>
    <Filter Include="UI\Text Editor\Languages">
      <UniqueIdentifier>{ae982b5a-81f7-4648-92ec-71b69c823459}</UniqueIdentifier>
    </Filter>
    <Filter Include="UI\Text Editor\Styles">
      <UniqueIdentifier>{a0faea0e-caa5-461a-8e6d-766b478bb8f7}</UniqueIdentifier>
    </Filter>
    <Filter Include="General\Colours">
      <UniqueIdentifier>{2396ead4-6f0e-4df8-9e57-2d51554e5f40}</UniqueIdentifier>
    </Filter>
<<<<<<< HEAD
    <Filter Include="External\Duktape">
      <UniqueIdentifier>{7dfdd055-563e-4dec-afba-31ad7f424689}</UniqueIdentifier>
    </Filter>
    <Filter Include="External\Duktape\dukglue">
      <UniqueIdentifier>{c2ddd19e-1937-4259-8f24-f0343864d1bb}</UniqueIdentifier>
=======
    <Filter Include="Map Editor\Edit">
      <UniqueIdentifier>{8c15c8af-a29b-46c5-b73c-699f04cea254}</UniqueIdentifier>
>>>>>>> e7b93a0c
    </Filter>
  </ItemGroup>
  <ItemGroup>
    <ClCompile Include="..\..\src\External\mus2mid\mus2mid.cpp">
      <Filter>External\Mus2Mid</Filter>
    </ClCompile>
    <ClCompile Include="..\..\src\External\bzip2\blocksort.c">
      <Filter>External\BZip2</Filter>
    </ClCompile>
    <ClCompile Include="..\..\src\External\bzip2\bzlib.c">
      <Filter>External\BZip2</Filter>
    </ClCompile>
    <ClCompile Include="..\..\src\External\bzip2\compress.c">
      <Filter>External\BZip2</Filter>
    </ClCompile>
    <ClCompile Include="..\..\src\External\bzip2\crctable.c">
      <Filter>External\BZip2</Filter>
    </ClCompile>
    <ClCompile Include="..\..\src\External\bzip2\decompress.c">
      <Filter>External\BZip2</Filter>
    </ClCompile>
    <ClCompile Include="..\..\src\External\bzip2\huffman.c">
      <Filter>External\BZip2</Filter>
    </ClCompile>
    <ClCompile Include="..\..\src\External\bzip2\randtable.c">
      <Filter>External\BZip2</Filter>
    </ClCompile>
    <ClCompile Include="..\..\src\External\zreaders\files.cpp">
      <Filter>External\ZReaders</Filter>
    </ClCompile>
    <ClCompile Include="..\..\src\External\zreaders\m_alloc.cpp">
      <Filter>External\ZReaders</Filter>
    </ClCompile>
    <ClCompile Include="..\..\src\External\zlib\adler32.c">
      <Filter>External\ZLib</Filter>
    </ClCompile>
    <ClCompile Include="..\..\src\External\zlib\crc32.c">
      <Filter>External\ZLib</Filter>
    </ClCompile>
    <ClCompile Include="..\..\src\External\zlib\deflate.c">
      <Filter>External\ZLib</Filter>
    </ClCompile>
    <ClCompile Include="..\..\src\External\zlib\gzio.c">
      <Filter>External\ZLib</Filter>
    </ClCompile>
    <ClCompile Include="..\..\src\External\zlib\infback.c">
      <Filter>External\ZLib</Filter>
    </ClCompile>
    <ClCompile Include="..\..\src\External\zlib\inffast.c">
      <Filter>External\ZLib</Filter>
    </ClCompile>
    <ClCompile Include="..\..\src\External\zlib\inflate.c">
      <Filter>External\ZLib</Filter>
    </ClCompile>
    <ClCompile Include="..\..\src\External\zlib\inftrees.c">
      <Filter>External\ZLib</Filter>
    </ClCompile>
    <ClCompile Include="..\..\src\External\zlib\trees.c">
      <Filter>External\ZLib</Filter>
    </ClCompile>
    <ClCompile Include="..\..\src\External\zlib\uncompr.c">
      <Filter>External\ZLib</Filter>
    </ClCompile>
    <ClCompile Include="..\..\src\External\zlib\zutil.c">
      <Filter>External\ZLib</Filter>
    </ClCompile>
    <ClCompile Include="..\..\src\External\lzma\C\7zAlloc.c">
      <Filter>External\Lzma</Filter>
    </ClCompile>
    <ClCompile Include="..\..\src\External\lzma\C\7zBuf.c">
      <Filter>External\Lzma</Filter>
    </ClCompile>
    <ClCompile Include="..\..\src\External\lzma\C\7zBuf2.c">
      <Filter>External\Lzma</Filter>
    </ClCompile>
    <ClCompile Include="..\..\src\External\lzma\C\7zCrc.c">
      <Filter>External\Lzma</Filter>
    </ClCompile>
    <ClCompile Include="..\..\src\External\lzma\C\7zCrcOpt.c">
      <Filter>External\Lzma</Filter>
    </ClCompile>
    <ClCompile Include="..\..\src\External\lzma\C\7zDec.c">
      <Filter>External\Lzma</Filter>
    </ClCompile>
    <ClCompile Include="..\..\src\External\lzma\C\7zFile.c">
      <Filter>External\Lzma</Filter>
    </ClCompile>
    <ClCompile Include="..\..\src\External\lzma\C\7zIn.c">
      <Filter>External\Lzma</Filter>
    </ClCompile>
    <ClCompile Include="..\..\src\External\lzma\C\7zStream.c">
      <Filter>External\Lzma</Filter>
    </ClCompile>
    <ClCompile Include="..\..\src\External\lzma\C\Alloc.c">
      <Filter>External\Lzma</Filter>
    </ClCompile>
    <ClCompile Include="..\..\src\External\lzma\C\Bcj2.c">
      <Filter>External\Lzma</Filter>
    </ClCompile>
    <ClCompile Include="..\..\src\External\lzma\C\Bra.c">
      <Filter>External\Lzma</Filter>
    </ClCompile>
    <ClCompile Include="..\..\src\External\lzma\C\Bra86.c">
      <Filter>External\Lzma</Filter>
    </ClCompile>
    <ClCompile Include="..\..\src\External\lzma\C\BraIA64.c">
      <Filter>External\Lzma</Filter>
    </ClCompile>
    <ClCompile Include="..\..\src\External\lzma\C\CpuArch.c">
      <Filter>External\Lzma</Filter>
    </ClCompile>
    <ClCompile Include="..\..\src\External\lzma\C\Delta.c">
      <Filter>External\Lzma</Filter>
    </ClCompile>
    <ClCompile Include="..\..\src\External\lzma\C\LzFind.c">
      <Filter>External\Lzma</Filter>
    </ClCompile>
    <ClCompile Include="..\..\src\External\lzma\C\LzFindMt.c">
      <Filter>External\Lzma</Filter>
    </ClCompile>
    <ClCompile Include="..\..\src\External\lzma\C\Lzma2Dec.c">
      <Filter>External\Lzma</Filter>
    </ClCompile>
    <ClCompile Include="..\..\src\External\lzma\C\Lzma2Enc.c">
      <Filter>External\Lzma</Filter>
    </ClCompile>
    <ClCompile Include="..\..\src\External\lzma\C\Lzma86Dec.c">
      <Filter>External\Lzma</Filter>
    </ClCompile>
    <ClCompile Include="..\..\src\External\lzma\C\Lzma86Enc.c">
      <Filter>External\Lzma</Filter>
    </ClCompile>
    <ClCompile Include="..\..\src\External\lzma\C\LzmaDec.c">
      <Filter>External\Lzma</Filter>
    </ClCompile>
    <ClCompile Include="..\..\src\External\lzma\C\LzmaEnc.c">
      <Filter>External\Lzma</Filter>
    </ClCompile>
    <ClCompile Include="..\..\src\External\lzma\C\LzmaLib.c">
      <Filter>External\Lzma</Filter>
    </ClCompile>
    <ClCompile Include="..\..\src\External\lzma\C\MtCoder.c">
      <Filter>External\Lzma</Filter>
    </ClCompile>
    <ClCompile Include="..\..\src\External\lzma\C\Ppmd7.c">
      <Filter>External\Lzma</Filter>
    </ClCompile>
    <ClCompile Include="..\..\src\External\lzma\C\Ppmd7Dec.c">
      <Filter>External\Lzma</Filter>
    </ClCompile>
    <ClCompile Include="..\..\src\External\lzma\C\Ppmd7Enc.c">
      <Filter>External\Lzma</Filter>
    </ClCompile>
    <ClCompile Include="..\..\src\External\lzma\C\Sha256.c">
      <Filter>External\Lzma</Filter>
    </ClCompile>
    <ClCompile Include="..\..\src\External\lzma\C\Threads.c">
      <Filter>External\Lzma</Filter>
    </ClCompile>
    <ClCompile Include="..\..\src\External\lzma\C\Xz.c">
      <Filter>External\Lzma</Filter>
    </ClCompile>
    <ClCompile Include="..\..\src\External\lzma\C\XzCrc64.c">
      <Filter>External\Lzma</Filter>
    </ClCompile>
    <ClCompile Include="..\..\src\External\lzma\C\XzDec.c">
      <Filter>External\Lzma</Filter>
    </ClCompile>
    <ClCompile Include="..\..\src\External\lzma\C\XzEnc.c">
      <Filter>External\Lzma</Filter>
    </ClCompile>
    <ClCompile Include="..\..\src\External\lzma\C\XzIn.c">
      <Filter>External\Lzma</Filter>
    </ClCompile>
    <ClCompile Include="..\..\src\External\glew\glew.c">
      <Filter>External\GLEW</Filter>
    </ClCompile>
    <ClCompile Include="..\..\src\External\lua\lapi.c">
      <Filter>External\Lua</Filter>
    </ClCompile>
    <ClCompile Include="..\..\src\External\lua\lauxlib.c">
      <Filter>External\Lua</Filter>
    </ClCompile>
    <ClCompile Include="..\..\src\External\lua\lbaselib.c">
      <Filter>External\Lua</Filter>
    </ClCompile>
    <ClCompile Include="..\..\src\External\lua\lbitlib.c">
      <Filter>External\Lua</Filter>
    </ClCompile>
    <ClCompile Include="..\..\src\External\lua\lcode.c">
      <Filter>External\Lua</Filter>
    </ClCompile>
    <ClCompile Include="..\..\src\External\lua\lcorolib.c">
      <Filter>External\Lua</Filter>
    </ClCompile>
    <ClCompile Include="..\..\src\External\lua\lctype.c">
      <Filter>External\Lua</Filter>
    </ClCompile>
    <ClCompile Include="..\..\src\External\lua\ldblib.c">
      <Filter>External\Lua</Filter>
    </ClCompile>
    <ClCompile Include="..\..\src\External\lua\ldebug.c">
      <Filter>External\Lua</Filter>
    </ClCompile>
    <ClCompile Include="..\..\src\External\lua\ldo.c">
      <Filter>External\Lua</Filter>
    </ClCompile>
    <ClCompile Include="..\..\src\External\lua\ldump.c">
      <Filter>External\Lua</Filter>
    </ClCompile>
    <ClCompile Include="..\..\src\External\lua\lfunc.c">
      <Filter>External\Lua</Filter>
    </ClCompile>
    <ClCompile Include="..\..\src\External\lua\lgc.c">
      <Filter>External\Lua</Filter>
    </ClCompile>
    <ClCompile Include="..\..\src\External\lua\linit.c">
      <Filter>External\Lua</Filter>
    </ClCompile>
    <ClCompile Include="..\..\src\External\lua\liolib.c">
      <Filter>External\Lua</Filter>
    </ClCompile>
    <ClCompile Include="..\..\src\External\lua\llex.c">
      <Filter>External\Lua</Filter>
    </ClCompile>
    <ClCompile Include="..\..\src\External\lua\lmathlib.c">
      <Filter>External\Lua</Filter>
    </ClCompile>
    <ClCompile Include="..\..\src\External\lua\lmem.c">
      <Filter>External\Lua</Filter>
    </ClCompile>
    <ClCompile Include="..\..\src\External\lua\loadlib.c">
      <Filter>External\Lua</Filter>
    </ClCompile>
    <ClCompile Include="..\..\src\External\lua\lobject.c">
      <Filter>External\Lua</Filter>
    </ClCompile>
    <ClCompile Include="..\..\src\External\lua\lopcodes.c">
      <Filter>External\Lua</Filter>
    </ClCompile>
    <ClCompile Include="..\..\src\External\lua\loslib.c">
      <Filter>External\Lua</Filter>
    </ClCompile>
    <ClCompile Include="..\..\src\External\lua\lparser.c">
      <Filter>External\Lua</Filter>
    </ClCompile>
    <ClCompile Include="..\..\src\External\lua\lstate.c">
      <Filter>External\Lua</Filter>
    </ClCompile>
    <ClCompile Include="..\..\src\External\lua\lstring.c">
      <Filter>External\Lua</Filter>
    </ClCompile>
    <ClCompile Include="..\..\src\External\lua\lstrlib.c">
      <Filter>External\Lua</Filter>
    </ClCompile>
    <ClCompile Include="..\..\src\External\lua\ltable.c">
      <Filter>External\Lua</Filter>
    </ClCompile>
    <ClCompile Include="..\..\src\External\lua\ltablib.c">
      <Filter>External\Lua</Filter>
    </ClCompile>
    <ClCompile Include="..\..\src\External\lua\ltm.c">
      <Filter>External\Lua</Filter>
    </ClCompile>
    <ClCompile Include="..\..\src\External\lua\lundump.c">
      <Filter>External\Lua</Filter>
    </ClCompile>
    <ClCompile Include="..\..\src\External\lua\lvm.c">
      <Filter>External\Lua</Filter>
    </ClCompile>
    <ClCompile Include="..\..\src\External\lua\lzio.c">
      <Filter>External\Lua</Filter>
    </ClCompile>
    <ClCompile Include="..\..\src\Dialogs\SetupWizard\BaseResourceWizardPage.cpp">
      <Filter>Dialogs\Setup Wizard</Filter>
    </ClCompile>
    <ClCompile Include="..\..\src\Dialogs\SetupWizard\SetupWizardDialog.cpp">
      <Filter>Dialogs\Setup Wizard</Filter>
    </ClCompile>
    <ClCompile Include="..\..\src\Dialogs\SetupWizard\TempFolderWizardPage.cpp">
      <Filter>Dialogs\Setup Wizard</Filter>
    </ClCompile>
    <ClCompile Include="..\..\src\Dialogs\SetupWizard\NodeBuildersWizardPage.cpp">
      <Filter>Dialogs\Setup Wizard</Filter>
    </ClCompile>
    <ClCompile Include="..\..\src\External\zreaders\i_music.cpp">
      <Filter>External\ZReaders</Filter>
    </ClCompile>
    <ClCompile Include="..\..\src\External\zreaders\music_hmi_midiout.cpp">
      <Filter>External\ZReaders</Filter>
    </ClCompile>
    <ClCompile Include="..\..\src\External\zreaders\music_midistream.cpp">
      <Filter>External\ZReaders</Filter>
    </ClCompile>
    <ClCompile Include="..\..\src\External\zreaders\music_mus_midiout.cpp">
      <Filter>External\ZReaders</Filter>
    </ClCompile>
    <ClCompile Include="..\..\src\External\zreaders\music_smf_midiout.cpp">
      <Filter>External\ZReaders</Filter>
    </ClCompile>
    <ClCompile Include="..\..\src\External\zreaders\music_xmi_midiout.cpp">
      <Filter>External\ZReaders</Filter>
    </ClCompile>
    <ClCompile Include="..\..\src\Dialogs\Preferences\ACSPrefsPanel.cpp">
      <Filter>Dialogs\Preferences</Filter>
    </ClCompile>
    <ClCompile Include="..\..\src\Dialogs\Preferences\AdvancedPrefsPanel.cpp">
      <Filter>Dialogs\Preferences</Filter>
    </ClCompile>
    <ClCompile Include="..\..\src\Dialogs\Preferences\AudioPrefsPanel.cpp">
      <Filter>Dialogs\Preferences</Filter>
    </ClCompile>
    <ClCompile Include="..\..\src\Dialogs\Preferences\BaseResourceArchivesPanel.cpp">
      <Filter>Dialogs\Preferences</Filter>
    </ClCompile>
    <ClCompile Include="..\..\src\Dialogs\Preferences\ColorimetryPrefsPanel.cpp">
      <Filter>Dialogs\Preferences</Filter>
    </ClCompile>
    <ClCompile Include="..\..\src\Dialogs\Preferences\ColourPrefsPanel.cpp">
      <Filter>Dialogs\Preferences</Filter>
    </ClCompile>
    <ClCompile Include="..\..\src\Dialogs\Preferences\EditingPrefsPanel.cpp">
      <Filter>Dialogs\Preferences</Filter>
    </ClCompile>
    <ClCompile Include="..\..\src\Dialogs\Preferences\GeneralPrefsPanel.cpp">
      <Filter>Dialogs\Preferences</Filter>
    </ClCompile>
    <ClCompile Include="..\..\src\Dialogs\Preferences\GraphicsPrefsPanel.cpp">
      <Filter>Dialogs\Preferences</Filter>
    </ClCompile>
    <ClCompile Include="..\..\src\Dialogs\Preferences\HudOffsetsPrefsPanel.cpp">
      <Filter>Dialogs\Preferences</Filter>
    </ClCompile>
    <ClCompile Include="..\..\src\Dialogs\Preferences\InputPrefsPanel.cpp">
      <Filter>Dialogs\Preferences</Filter>
    </ClCompile>
    <ClCompile Include="..\..\src\Dialogs\Preferences\InterfacePrefsPanel.cpp">
      <Filter>Dialogs\Preferences</Filter>
    </ClCompile>
    <ClCompile Include="..\..\src\Dialogs\Preferences\Map3DPrefsPanel.cpp">
      <Filter>Dialogs\Preferences</Filter>
    </ClCompile>
    <ClCompile Include="..\..\src\Dialogs\Preferences\MapDisplayPrefsPanel.cpp">
      <Filter>Dialogs\Preferences</Filter>
    </ClCompile>
    <ClCompile Include="..\..\src\Dialogs\Preferences\MapEditorPrefsPanel.cpp">
      <Filter>Dialogs\Preferences</Filter>
    </ClCompile>
    <ClCompile Include="..\..\src\Dialogs\Preferences\NodesPrefsPanel.cpp">
      <Filter>Dialogs\Preferences</Filter>
    </ClCompile>
    <ClCompile Include="..\..\src\Dialogs\Preferences\OpenGLPrefsPanel.cpp">
      <Filter>Dialogs\Preferences</Filter>
    </ClCompile>
    <ClCompile Include="..\..\src\Dialogs\Preferences\PNGPrefsPanel.cpp">
      <Filter>Dialogs\Preferences</Filter>
    </ClCompile>
    <ClCompile Include="..\..\src\Dialogs\Preferences\PreferencesDialog.cpp">
      <Filter>Dialogs\Preferences</Filter>
    </ClCompile>
    <ClCompile Include="..\..\src\Dialogs\Preferences\TextEditorPrefsPanel.cpp">
      <Filter>Dialogs\Preferences</Filter>
    </ClCompile>
    <ClCompile Include="..\..\src\Dialogs\Preferences\TextStylePrefsPanel.cpp">
      <Filter>Dialogs\Preferences</Filter>
    </ClCompile>
    <ClCompile Include="..\..\src\External\dumb\core\atexit.c">
      <Filter>External\DUMB\core</Filter>
    </ClCompile>
    <ClCompile Include="..\..\src\External\dumb\core\duhlen.c">
      <Filter>External\DUMB\core</Filter>
    </ClCompile>
    <ClCompile Include="..\..\src\External\dumb\core\duhtag.c">
      <Filter>External\DUMB\core</Filter>
    </ClCompile>
    <ClCompile Include="..\..\src\External\dumb\core\dumbfile.c">
      <Filter>External\DUMB\core</Filter>
    </ClCompile>
    <ClCompile Include="..\..\src\External\dumb\core\loadduh.c">
      <Filter>External\DUMB\core</Filter>
    </ClCompile>
    <ClCompile Include="..\..\src\External\dumb\core\makeduh.c">
      <Filter>External\DUMB\core</Filter>
    </ClCompile>
    <ClCompile Include="..\..\src\External\dumb\core\rawsig.c">
      <Filter>External\DUMB\core</Filter>
    </ClCompile>
    <ClCompile Include="..\..\src\External\dumb\core\readduh.c">
      <Filter>External\DUMB\core</Filter>
    </ClCompile>
    <ClCompile Include="..\..\src\External\dumb\core\register.c">
      <Filter>External\DUMB\core</Filter>
    </ClCompile>
    <ClCompile Include="..\..\src\External\dumb\core\rendduh.c">
      <Filter>External\DUMB\core</Filter>
    </ClCompile>
    <ClCompile Include="..\..\src\External\dumb\core\rendsig.c">
      <Filter>External\DUMB\core</Filter>
    </ClCompile>
    <ClCompile Include="..\..\src\External\dumb\core\unload.c">
      <Filter>External\DUMB\core</Filter>
    </ClCompile>
    <ClCompile Include="..\..\src\External\dumb\helpers\barray.c">
      <Filter>External\DUMB\helpers</Filter>
    </ClCompile>
    <ClCompile Include="..\..\src\External\dumb\helpers\clickrem.c">
      <Filter>External\DUMB\helpers</Filter>
    </ClCompile>
    <ClCompile Include="..\..\src\External\dumb\helpers\fir_resampler.c">
      <Filter>External\DUMB\helpers</Filter>
    </ClCompile>
    <ClCompile Include="..\..\src\External\dumb\helpers\lpc.c">
      <Filter>External\DUMB\helpers</Filter>
    </ClCompile>
    <ClCompile Include="..\..\src\External\dumb\helpers\memfile.c">
      <Filter>External\DUMB\helpers</Filter>
    </ClCompile>
    <ClCompile Include="..\..\src\External\dumb\helpers\resample.c">
      <Filter>External\DUMB\helpers</Filter>
    </ClCompile>
    <ClCompile Include="..\..\src\External\dumb\helpers\resampler.c">
      <Filter>External\DUMB\helpers</Filter>
    </ClCompile>
    <ClCompile Include="..\..\src\External\dumb\helpers\riff.c">
      <Filter>External\DUMB\helpers</Filter>
    </ClCompile>
    <ClCompile Include="..\..\src\External\dumb\helpers\sampbuf.c">
      <Filter>External\DUMB\helpers</Filter>
    </ClCompile>
    <ClCompile Include="..\..\src\External\dumb\helpers\silence.c">
      <Filter>External\DUMB\helpers</Filter>
    </ClCompile>
    <ClCompile Include="..\..\src\External\dumb\helpers\stdfile.c">
      <Filter>External\DUMB\helpers</Filter>
    </ClCompile>
    <ClCompile Include="..\..\src\External\dumb\helpers\tarray.c">
      <Filter>External\DUMB\helpers</Filter>
    </ClCompile>
    <ClCompile Include="..\..\src\External\dumb\it\itload.c">
      <Filter>External\DUMB\it</Filter>
    </ClCompile>
    <ClCompile Include="..\..\src\External\dumb\it\itload2.c">
      <Filter>External\DUMB\it</Filter>
    </ClCompile>
    <ClCompile Include="..\..\src\External\dumb\it\itmisc.c">
      <Filter>External\DUMB\it</Filter>
    </ClCompile>
    <ClCompile Include="..\..\src\External\dumb\it\itorder.c">
      <Filter>External\DUMB\it</Filter>
    </ClCompile>
    <ClCompile Include="..\..\src\External\dumb\it\itread.c">
      <Filter>External\DUMB\it</Filter>
    </ClCompile>
    <ClCompile Include="..\..\src\External\dumb\it\itread2.c">
      <Filter>External\DUMB\it</Filter>
    </ClCompile>
    <ClCompile Include="..\..\src\External\dumb\it\itrender.c">
      <Filter>External\DUMB\it</Filter>
    </ClCompile>
    <ClCompile Include="..\..\src\External\dumb\it\itunload.c">
      <Filter>External\DUMB\it</Filter>
    </ClCompile>
    <ClCompile Include="..\..\src\External\dumb\it\load669.c">
      <Filter>External\DUMB\it</Filter>
    </ClCompile>
    <ClCompile Include="..\..\src\External\dumb\it\load6692.c">
      <Filter>External\DUMB\it</Filter>
    </ClCompile>
    <ClCompile Include="..\..\src\External\dumb\it\loadamf.c">
      <Filter>External\DUMB\it</Filter>
    </ClCompile>
    <ClCompile Include="..\..\src\External\dumb\it\loadamf2.c">
      <Filter>External\DUMB\it</Filter>
    </ClCompile>
    <ClCompile Include="..\..\src\External\dumb\it\loadany.c">
      <Filter>External\DUMB\it</Filter>
    </ClCompile>
    <ClCompile Include="..\..\src\External\dumb\it\loadany2.c">
      <Filter>External\DUMB\it</Filter>
    </ClCompile>
    <ClCompile Include="..\..\src\External\dumb\it\loadasy.c">
      <Filter>External\DUMB\it</Filter>
    </ClCompile>
    <ClCompile Include="..\..\src\External\dumb\it\loadasy2.c">
      <Filter>External\DUMB\it</Filter>
    </ClCompile>
    <ClCompile Include="..\..\src\External\dumb\it\loadmod.c">
      <Filter>External\DUMB\it</Filter>
    </ClCompile>
    <ClCompile Include="..\..\src\External\dumb\it\loadmod2.c">
      <Filter>External\DUMB\it</Filter>
    </ClCompile>
    <ClCompile Include="..\..\src\External\dumb\it\loadmtm.c">
      <Filter>External\DUMB\it</Filter>
    </ClCompile>
    <ClCompile Include="..\..\src\External\dumb\it\loadmtm2.c">
      <Filter>External\DUMB\it</Filter>
    </ClCompile>
    <ClCompile Include="..\..\src\External\dumb\it\loadokt.c">
      <Filter>External\DUMB\it</Filter>
    </ClCompile>
    <ClCompile Include="..\..\src\External\dumb\it\loadokt2.c">
      <Filter>External\DUMB\it</Filter>
    </ClCompile>
    <ClCompile Include="..\..\src\External\dumb\it\loadoldpsm.c">
      <Filter>External\DUMB\it</Filter>
    </ClCompile>
    <ClCompile Include="..\..\src\External\dumb\it\loadoldpsm2.c">
      <Filter>External\DUMB\it</Filter>
    </ClCompile>
    <ClCompile Include="..\..\src\External\dumb\it\loadpsm.c">
      <Filter>External\DUMB\it</Filter>
    </ClCompile>
    <ClCompile Include="..\..\src\External\dumb\it\loadpsm2.c">
      <Filter>External\DUMB\it</Filter>
    </ClCompile>
    <ClCompile Include="..\..\src\External\dumb\it\loadptm.c">
      <Filter>External\DUMB\it</Filter>
    </ClCompile>
    <ClCompile Include="..\..\src\External\dumb\it\loadptm2.c">
      <Filter>External\DUMB\it</Filter>
    </ClCompile>
    <ClCompile Include="..\..\src\External\dumb\it\loadriff.c">
      <Filter>External\DUMB\it</Filter>
    </ClCompile>
    <ClCompile Include="..\..\src\External\dumb\it\loadriff2.c">
      <Filter>External\DUMB\it</Filter>
    </ClCompile>
    <ClCompile Include="..\..\src\External\dumb\it\loads3m.c">
      <Filter>External\DUMB\it</Filter>
    </ClCompile>
    <ClCompile Include="..\..\src\External\dumb\it\loads3m2.c">
      <Filter>External\DUMB\it</Filter>
    </ClCompile>
    <ClCompile Include="..\..\src\External\dumb\it\loadstm.c">
      <Filter>External\DUMB\it</Filter>
    </ClCompile>
    <ClCompile Include="..\..\src\External\dumb\it\loadstm2.c">
      <Filter>External\DUMB\it</Filter>
    </ClCompile>
    <ClCompile Include="..\..\src\External\dumb\it\loadxm.c">
      <Filter>External\DUMB\it</Filter>
    </ClCompile>
    <ClCompile Include="..\..\src\External\dumb\it\loadxm2.c">
      <Filter>External\DUMB\it</Filter>
    </ClCompile>
    <ClCompile Include="..\..\src\External\dumb\it\ptmeffect.c">
      <Filter>External\DUMB\it</Filter>
    </ClCompile>
    <ClCompile Include="..\..\src\External\dumb\it\read669.c">
      <Filter>External\DUMB\it</Filter>
    </ClCompile>
    <ClCompile Include="..\..\src\External\dumb\it\read6692.c">
      <Filter>External\DUMB\it</Filter>
    </ClCompile>
    <ClCompile Include="..\..\src\External\dumb\it\readam.c">
      <Filter>External\DUMB\it</Filter>
    </ClCompile>
    <ClCompile Include="..\..\src\External\dumb\it\readamf.c">
      <Filter>External\DUMB\it</Filter>
    </ClCompile>
    <ClCompile Include="..\..\src\External\dumb\it\readamf2.c">
      <Filter>External\DUMB\it</Filter>
    </ClCompile>
    <ClCompile Include="..\..\src\External\dumb\it\readany.c">
      <Filter>External\DUMB\it</Filter>
    </ClCompile>
    <ClCompile Include="..\..\src\External\dumb\it\readany2.c">
      <Filter>External\DUMB\it</Filter>
    </ClCompile>
    <ClCompile Include="..\..\src\External\dumb\it\readasy.c">
      <Filter>External\DUMB\it</Filter>
    </ClCompile>
    <ClCompile Include="..\..\src\External\dumb\it\readdsmf.c">
      <Filter>External\DUMB\it</Filter>
    </ClCompile>
    <ClCompile Include="..\..\src\External\dumb\it\readmod.c">
      <Filter>External\DUMB\it</Filter>
    </ClCompile>
    <ClCompile Include="..\..\src\External\dumb\it\readmod2.c">
      <Filter>External\DUMB\it</Filter>
    </ClCompile>
    <ClCompile Include="..\..\src\External\dumb\it\readmtm.c">
      <Filter>External\DUMB\it</Filter>
    </ClCompile>
    <ClCompile Include="..\..\src\External\dumb\it\readokt.c">
      <Filter>External\DUMB\it</Filter>
    </ClCompile>
    <ClCompile Include="..\..\src\External\dumb\it\readokt2.c">
      <Filter>External\DUMB\it</Filter>
    </ClCompile>
    <ClCompile Include="..\..\src\External\dumb\it\readoldpsm.c">
      <Filter>External\DUMB\it</Filter>
    </ClCompile>
    <ClCompile Include="..\..\src\External\dumb\it\readpsm.c">
      <Filter>External\DUMB\it</Filter>
    </ClCompile>
    <ClCompile Include="..\..\src\External\dumb\it\readptm.c">
      <Filter>External\DUMB\it</Filter>
    </ClCompile>
    <ClCompile Include="..\..\src\External\dumb\it\readriff.c">
      <Filter>External\DUMB\it</Filter>
    </ClCompile>
    <ClCompile Include="..\..\src\External\dumb\it\reads3m.c">
      <Filter>External\DUMB\it</Filter>
    </ClCompile>
    <ClCompile Include="..\..\src\External\dumb\it\reads3m2.c">
      <Filter>External\DUMB\it</Filter>
    </ClCompile>
    <ClCompile Include="..\..\src\External\dumb\it\readstm.c">
      <Filter>External\DUMB\it</Filter>
    </ClCompile>
    <ClCompile Include="..\..\src\External\dumb\it\readstm2.c">
      <Filter>External\DUMB\it</Filter>
    </ClCompile>
    <ClCompile Include="..\..\src\External\dumb\it\readxm.c">
      <Filter>External\DUMB\it</Filter>
    </ClCompile>
    <ClCompile Include="..\..\src\External\dumb\it\readxm2.c">
      <Filter>External\DUMB\it</Filter>
    </ClCompile>
    <ClCompile Include="..\..\src\External\dumb\it\xmeffect.c">
      <Filter>External\DUMB\it</Filter>
    </ClCompile>
    <ClCompile Include="..\..\src\Dialogs\DirArchiveUpdateDialog.cpp">
      <Filter>Dialogs</Filter>
    </ClCompile>
    <ClCompile Include="..\..\src\Dialogs\ExtMessageDialog.cpp">
      <Filter>Dialogs</Filter>
    </ClCompile>
    <ClCompile Include="..\..\src\Dialogs\GfxConvDialog.cpp">
      <Filter>Dialogs</Filter>
    </ClCompile>
    <ClCompile Include="..\..\src\Dialogs\MapEditorConfigDialog.cpp">
      <Filter>Dialogs</Filter>
    </ClCompile>
    <ClCompile Include="..\..\src\Dialogs\MapReplaceDialog.cpp">
      <Filter>Dialogs</Filter>
    </ClCompile>
    <ClCompile Include="..\..\src\Dialogs\ModifyOffsetsDialog.cpp">
      <Filter>Dialogs</Filter>
    </ClCompile>
    <ClCompile Include="..\..\src\Dialogs\PaletteDialog.cpp">
      <Filter>Dialogs</Filter>
    </ClCompile>
    <ClCompile Include="..\..\src\Dialogs\RunDialog.cpp">
      <Filter>Dialogs</Filter>
    </ClCompile>
    <ClCompile Include="..\..\src\Dialogs\TranslationEditorDialog.cpp">
      <Filter>Dialogs</Filter>
    </ClCompile>
    <ClCompile Include="..\..\src\Audio\MIDIPlayer.cpp">
      <Filter>Audio</Filter>
    </ClCompile>
    <ClCompile Include="..\..\src\Audio\ModMusic.cpp">
      <Filter>Audio</Filter>
    </ClCompile>
    <ClCompile Include="..\..\src\OpenGL\Drawing.cpp">
      <Filter>OpenGL</Filter>
    </ClCompile>
    <ClCompile Include="..\..\src\OpenGL\OpenGL.cpp">
      <Filter>OpenGL</Filter>
    </ClCompile>
    <ClCompile Include="..\..\src\OpenGL\GLTexture.cpp">
      <Filter>OpenGL</Filter>
    </ClCompile>
    <ClCompile Include="..\..\src\Utility\PropertyList\Property.cpp">
      <Filter>Utility\Property List</Filter>
    </ClCompile>
    <ClCompile Include="..\..\src\Utility\PropertyList\PropertyList.cpp">
      <Filter>Utility\Property List</Filter>
    </ClCompile>
    <ClCompile Include="..\..\src\Utility\CIEDeltaEquations.cpp">
      <Filter>Utility</Filter>
    </ClCompile>
    <ClCompile Include="..\..\src\Utility\CodePages.cpp">
      <Filter>Utility</Filter>
    </ClCompile>
    <ClCompile Include="..\..\src\Utility\Compression.cpp">
      <Filter>Utility</Filter>
    </ClCompile>
    <ClCompile Include="..\..\src\Utility\MathStuff.cpp">
      <Filter>Utility</Filter>
    </ClCompile>
    <ClCompile Include="..\..\src\Utility\Parser.cpp">
      <Filter>Utility</Filter>
    </ClCompile>
    <ClCompile Include="..\..\src\Utility\Polygon2D.cpp">
      <Filter>Utility</Filter>
    </ClCompile>
    <ClCompile Include="..\..\src\Utility\SFileDialog.cpp">
      <Filter>Utility</Filter>
    </ClCompile>
    <ClCompile Include="..\..\src\Utility\Tokenizer.cpp">
      <Filter>Utility</Filter>
    </ClCompile>
    <ClCompile Include="..\..\src\Utility\Tree.cpp">
      <Filter>Utility</Filter>
    </ClCompile>
    <ClCompile Include="..\..\src\Utility\MemChunk.cpp">
      <Filter>Utility</Filter>
    </ClCompile>
    <ClCompile Include="..\..\src\General\Clipboard.cpp">
      <Filter>General</Filter>
    </ClCompile>
    <ClCompile Include="..\..\src\General\ColourConfiguration.cpp">
      <Filter>General</Filter>
    </ClCompile>
    <ClCompile Include="..\..\src\General\CVar.cpp">
      <Filter>General</Filter>
    </ClCompile>
    <ClCompile Include="..\..\src\General\Executables.cpp">
      <Filter>General</Filter>
    </ClCompile>
    <ClCompile Include="..\..\src\General\KeyBind.cpp">
      <Filter>General</Filter>
    </ClCompile>
    <ClCompile Include="..\..\src\General\ListenerAnnouncer.cpp">
      <Filter>General</Filter>
    </ClCompile>
    <ClCompile Include="..\..\src\General\Lua.cpp">
      <Filter>General</Filter>
    </ClCompile>
    <ClCompile Include="..\..\src\General\Misc.cpp">
      <Filter>General</Filter>
    </ClCompile>
    <ClCompile Include="..\..\src\General\UndoRedo.cpp">
      <Filter>General</Filter>
    </ClCompile>
    <ClCompile Include="..\..\src\General\VersionCheck.cpp">
      <Filter>General</Filter>
    </ClCompile>
    <ClCompile Include="..\..\src\General\Console\Console.cpp">
      <Filter>General\Console</Filter>
    </ClCompile>
    <ClCompile Include="..\..\src\UI\WxStuff.cpp">
      <Filter>UI</Filter>
    </ClCompile>
    <ClCompile Include="..\..\src\General\SAction.cpp">
      <Filter>General</Filter>
    </ClCompile>
    <ClCompile Include="..\..\src\Utility\FileMonitor.cpp">
      <Filter>Utility</Filter>
    </ClCompile>
    <ClCompile Include="..\..\src\UI\Browser\BrowserCanvas.cpp">
      <Filter>UI\Browser</Filter>
    </ClCompile>
    <ClCompile Include="..\..\src\UI\Browser\BrowserItem.cpp">
      <Filter>UI\Browser</Filter>
    </ClCompile>
    <ClCompile Include="..\..\src\UI\Browser\BrowserWindow.cpp">
      <Filter>UI\Browser</Filter>
    </ClCompile>
    <ClCompile Include="..\..\src\UI\Lists\ArchiveEntryList.cpp">
      <Filter>UI\Lists</Filter>
    </ClCompile>
    <ClCompile Include="..\..\src\UI\Lists\ListView.cpp">
      <Filter>UI\Lists</Filter>
    </ClCompile>
    <ClCompile Include="..\..\src\UI\Lists\VirtualListView.cpp">
      <Filter>UI\Lists</Filter>
    </ClCompile>
    <ClCompile Include="..\..\src\UI\SToolBar\SToolBar.cpp">
      <Filter>UI\SToolBar</Filter>
    </ClCompile>
    <ClCompile Include="..\..\src\UI\SToolBar\SToolBarButton.cpp">
      <Filter>UI\SToolBar</Filter>
    </ClCompile>
    <ClCompile Include="..\..\src\UI\TextEditor\TextEditor.cpp">
      <Filter>UI\Text Editor</Filter>
    </ClCompile>
    <ClCompile Include="..\..\src\UI\TextEditor\TextLanguage.cpp">
      <Filter>UI\Text Editor</Filter>
    </ClCompile>
    <ClCompile Include="..\..\src\UI\TextEditor\TextStyle.cpp">
      <Filter>UI\Text Editor</Filter>
    </ClCompile>
    <ClCompile Include="..\..\src\UI\Canvas\ANSICanvas.cpp">
      <Filter>UI\Canvas</Filter>
    </ClCompile>
    <ClCompile Include="..\..\src\UI\Canvas\CTextureCanvas.cpp">
      <Filter>UI\Canvas</Filter>
    </ClCompile>
    <ClCompile Include="..\..\src\UI\Canvas\GfxCanvas.cpp">
      <Filter>UI\Canvas</Filter>
    </ClCompile>
    <ClCompile Include="..\..\src\UI\Canvas\MapPreviewCanvas.cpp">
      <Filter>UI\Canvas</Filter>
    </ClCompile>
    <ClCompile Include="..\..\src\UI\Canvas\OGLCanvas.cpp">
      <Filter>UI\Canvas</Filter>
    </ClCompile>
    <ClCompile Include="..\..\src\UI\Canvas\PaletteCanvas.cpp">
      <Filter>UI\Canvas</Filter>
    </ClCompile>
    <ClCompile Include="..\..\src\UI\ColourBox.cpp">
      <Filter>UI</Filter>
    </ClCompile>
    <ClCompile Include="..\..\src\UI\ConsolePanel.cpp">
      <Filter>UI</Filter>
    </ClCompile>
    <ClCompile Include="..\..\src\UI\DockPanel.cpp">
      <Filter>UI</Filter>
    </ClCompile>
    <ClCompile Include="..\..\src\UI\HexEditorPanel.cpp">
      <Filter>UI</Filter>
    </ClCompile>
    <ClCompile Include="..\..\src\UI\NumberTextCtrl.cpp">
      <Filter>UI</Filter>
    </ClCompile>
    <ClCompile Include="..\..\src\UI\PaletteChooser.cpp">
      <Filter>UI</Filter>
    </ClCompile>
    <ClCompile Include="..\..\src\UI\ResourceArchiveChooser.cpp">
      <Filter>UI</Filter>
    </ClCompile>
    <ClCompile Include="..\..\src\UI\SAuiTabArt.cpp">
      <Filter>UI</Filter>
    </ClCompile>
    <ClCompile Include="..\..\src\UI\SDialog.cpp">
      <Filter>UI</Filter>
    </ClCompile>
    <ClCompile Include="..\..\src\UI\SplashWindow.cpp">
      <Filter>UI</Filter>
    </ClCompile>
    <ClCompile Include="..\..\src\UI\STabCtrl.cpp">
      <Filter>UI</Filter>
    </ClCompile>
    <ClCompile Include="..\..\src\UI\STopWindow.cpp">
      <Filter>UI</Filter>
    </ClCompile>
    <ClCompile Include="..\..\src\UI\UndoManagerHistoryPanel.cpp">
      <Filter>UI</Filter>
    </ClCompile>
    <ClCompile Include="..\..\src\Graphics\CTexture\CTexture.cpp">
      <Filter>Graphics\Composite Texture</Filter>
    </ClCompile>
    <ClCompile Include="..\..\src\Graphics\CTexture\PatchTable.cpp">
      <Filter>Graphics\Composite Texture</Filter>
    </ClCompile>
    <ClCompile Include="..\..\src\Graphics\CTexture\TextureXList.cpp">
      <Filter>Graphics\Composite Texture</Filter>
    </ClCompile>
    <ClCompile Include="..\..\src\Graphics\Font\SFont.cpp">
      <Filter>Graphics\Font</Filter>
    </ClCompile>
    <ClCompile Include="..\..\src\Graphics\Palette\Palette.cpp">
      <Filter>Graphics\Palette</Filter>
    </ClCompile>
    <ClCompile Include="..\..\src\Graphics\Palette\PaletteManager.cpp">
      <Filter>Graphics\Palette</Filter>
    </ClCompile>
    <ClCompile Include="..\..\src\Graphics\SImage\SImage.cpp">
      <Filter>Graphics\SImage</Filter>
    </ClCompile>
    <ClCompile Include="..\..\src\Graphics\SImage\SImageFormats.cpp">
      <Filter>Graphics\SImage</Filter>
    </ClCompile>
    <ClCompile Include="..\..\src\Graphics\Icons.cpp">
      <Filter>Graphics</Filter>
    </ClCompile>
    <ClCompile Include="..\..\src\Graphics\Translation.cpp">
      <Filter>Graphics</Filter>
    </ClCompile>
    <ClCompile Include="..\..\src\Graphics\SImage\SIFormat.cpp">
      <Filter>Graphics\SImage</Filter>
    </ClCompile>
    <ClCompile Include="..\..\src\Archive\Archive.cpp">
      <Filter>Archive</Filter>
    </ClCompile>
    <ClCompile Include="..\..\src\Archive\ArchiveEntry.cpp">
      <Filter>Archive</Filter>
    </ClCompile>
    <ClCompile Include="..\..\src\Archive\ArchiveManager.cpp">
      <Filter>Archive</Filter>
    </ClCompile>
    <ClCompile Include="..\..\src\Archive\EntryType\EntryType.cpp">
      <Filter>Archive\EntryType</Filter>
    </ClCompile>
    <ClCompile Include="..\..\src\Archive\Formats\BZip2Archive.cpp">
      <Filter>Archive\Formats</Filter>
    </ClCompile>
    <ClCompile Include="..\..\src\Archive\Formats\ChasmBinArchive.cpp">
      <Filter>Archive\Formats</Filter>
    </ClCompile>
    <ClCompile Include="..\..\src\Archive\Formats\DatArchive.cpp">
      <Filter>Archive\Formats</Filter>
    </ClCompile>
    <ClCompile Include="..\..\src\Archive\Formats\DirArchive.cpp">
      <Filter>Archive\Formats</Filter>
    </ClCompile>
    <ClCompile Include="..\..\src\Archive\Formats\DiskArchive.cpp">
      <Filter>Archive\Formats</Filter>
    </ClCompile>
    <ClCompile Include="..\..\src\Archive\Formats\GobArchive.cpp">
      <Filter>Archive\Formats</Filter>
    </ClCompile>
    <ClCompile Include="..\..\src\Archive\Formats\GrpArchive.cpp">
      <Filter>Archive\Formats</Filter>
    </ClCompile>
    <ClCompile Include="..\..\src\Archive\Formats\GZipArchive.cpp">
      <Filter>Archive\Formats</Filter>
    </ClCompile>
    <ClCompile Include="..\..\src\Archive\Formats\HogArchive.cpp">
      <Filter>Archive\Formats</Filter>
    </ClCompile>
    <ClCompile Include="..\..\src\Archive\Formats\LfdArchive.cpp">
      <Filter>Archive\Formats</Filter>
    </ClCompile>
    <ClCompile Include="..\..\src\Archive\Formats\LibArchive.cpp">
      <Filter>Archive\Formats</Filter>
    </ClCompile>
    <ClCompile Include="..\..\src\Archive\Formats\PakArchive.cpp">
      <Filter>Archive\Formats</Filter>
    </ClCompile>
    <ClCompile Include="..\..\src\Archive\Formats\PodArchive.cpp">
      <Filter>Archive\Formats</Filter>
    </ClCompile>
    <ClCompile Include="..\..\src\Archive\Formats\ResArchive.cpp">
      <Filter>Archive\Formats</Filter>
    </ClCompile>
    <ClCompile Include="..\..\src\Archive\Formats\RffArchive.cpp">
      <Filter>Archive\Formats</Filter>
    </ClCompile>
    <ClCompile Include="..\..\src\Archive\Formats\TarArchive.cpp">
      <Filter>Archive\Formats</Filter>
    </ClCompile>
    <ClCompile Include="..\..\src\Archive\Formats\Wad2Archive.cpp">
      <Filter>Archive\Formats</Filter>
    </ClCompile>
    <ClCompile Include="..\..\src\Archive\Formats\WadArchive.cpp">
      <Filter>Archive\Formats</Filter>
    </ClCompile>
    <ClCompile Include="..\..\src\Archive\Formats\WadJArchive.cpp">
      <Filter>Archive\Formats</Filter>
    </ClCompile>
    <ClCompile Include="..\..\src\Archive\Formats\WolfArchive.cpp">
      <Filter>Archive\Formats</Filter>
    </ClCompile>
    <ClCompile Include="..\..\src\Archive\Formats\ZipArchive.cpp">
      <Filter>Archive\Formats</Filter>
    </ClCompile>
    <ClCompile Include="..\..\src\Archive\Formats\ADatArchive.cpp">
      <Filter>Archive\Formats</Filter>
    </ClCompile>
    <ClCompile Include="..\..\src\Archive\Formats\BSPArchive.cpp">
      <Filter>Archive\Formats</Filter>
    </ClCompile>
    <ClCompile Include="..\..\src\Archive\EntryType\EntryDataFormat.cpp">
      <Filter>Archive\EntryType</Filter>
    </ClCompile>
    <ClCompile Include="..\..\src\MainEditor\ArchiveOperations.cpp">
      <Filter>Main Editor</Filter>
    </ClCompile>
    <ClCompile Include="..\..\src\MainEditor\Conversions.cpp">
      <Filter>Main Editor</Filter>
    </ClCompile>
    <ClCompile Include="..\..\src\MainEditor\EntryOperations.cpp">
      <Filter>Main Editor</Filter>
    </ClCompile>
    <ClCompile Include="..\..\src\MainEditor\UI\ArchiveManagerPanel.cpp">
      <Filter>Main Editor\UI</Filter>
    </ClCompile>
    <ClCompile Include="..\..\src\MainEditor\UI\ArchivePanel.cpp">
      <Filter>Main Editor\UI</Filter>
    </ClCompile>
    <ClCompile Include="..\..\src\MainEditor\UI\DocsPage.cpp">
      <Filter>Main Editor\UI</Filter>
    </ClCompile>
    <ClCompile Include="..\..\src\MainEditor\UI\EntryPanel\AnimatedEntryPanel.cpp">
      <Filter>Main Editor\UI\EntryPanel</Filter>
    </ClCompile>
    <ClCompile Include="..\..\src\MainEditor\UI\EntryPanel\ANSIEntryPanel.cpp">
      <Filter>Main Editor\UI\EntryPanel</Filter>
    </ClCompile>
    <ClCompile Include="..\..\src\MainEditor\UI\EntryPanel\AudioEntryPanel.cpp">
      <Filter>Main Editor\UI\EntryPanel</Filter>
    </ClCompile>
    <ClCompile Include="..\..\src\MainEditor\UI\EntryPanel\DataEntryPanel.cpp">
      <Filter>Main Editor\UI\EntryPanel</Filter>
    </ClCompile>
    <ClCompile Include="..\..\src\MainEditor\UI\EntryPanel\DefaultEntryPanel.cpp">
      <Filter>Main Editor\UI\EntryPanel</Filter>
    </ClCompile>
    <ClCompile Include="..\..\src\MainEditor\UI\EntryPanel\EntryPanel.cpp">
      <Filter>Main Editor\UI\EntryPanel</Filter>
    </ClCompile>
    <ClCompile Include="..\..\src\MainEditor\UI\EntryPanel\GfxEntryPanel.cpp">
      <Filter>Main Editor\UI\EntryPanel</Filter>
    </ClCompile>
    <ClCompile Include="..\..\src\MainEditor\UI\EntryPanel\HexEntryPanel.cpp">
      <Filter>Main Editor\UI\EntryPanel</Filter>
    </ClCompile>
    <ClCompile Include="..\..\src\MainEditor\UI\EntryPanel\MapEntryPanel.cpp">
      <Filter>Main Editor\UI\EntryPanel</Filter>
    </ClCompile>
    <ClCompile Include="..\..\src\MainEditor\UI\EntryPanel\PaletteEntryPanel.cpp">
      <Filter>Main Editor\UI\EntryPanel</Filter>
    </ClCompile>
    <ClCompile Include="..\..\src\MainEditor\UI\EntryPanel\SwitchesEntryPanel.cpp">
      <Filter>Main Editor\UI\EntryPanel</Filter>
    </ClCompile>
    <ClCompile Include="..\..\src\MainEditor\UI\EntryPanel\TextEntryPanel.cpp">
      <Filter>Main Editor\UI\EntryPanel</Filter>
    </ClCompile>
    <ClCompile Include="..\..\src\MainEditor\UI\TextureXEditor\PatchBrowser.cpp">
      <Filter>Main Editor\UI\Texture Editor</Filter>
    </ClCompile>
    <ClCompile Include="..\..\src\MainEditor\UI\TextureXEditor\PatchTablePanel.cpp">
      <Filter>Main Editor\UI\Texture Editor</Filter>
    </ClCompile>
    <ClCompile Include="..\..\src\MainEditor\UI\TextureXEditor\TextureEditorPanel.cpp">
      <Filter>Main Editor\UI\Texture Editor</Filter>
    </ClCompile>
    <ClCompile Include="..\..\src\MainEditor\UI\TextureXEditor\TextureXEditor.cpp">
      <Filter>Main Editor\UI\Texture Editor</Filter>
    </ClCompile>
    <ClCompile Include="..\..\src\MainEditor\UI\TextureXEditor\TextureXPanel.cpp">
      <Filter>Main Editor\UI\Texture Editor</Filter>
    </ClCompile>
    <ClCompile Include="..\..\src\MainEditor\UI\TextureXEditor\ZTextureEditorPanel.cpp">
      <Filter>Main Editor\UI\Texture Editor</Filter>
    </ClCompile>
    <ClCompile Include="..\..\src\UI\BaseResourceChooser.cpp">
      <Filter>UI</Filter>
    </ClCompile>
    <ClCompile Include="..\..\src\MapEditor\MapBackupManager.cpp">
      <Filter>Map Editor</Filter>
    </ClCompile>
    <ClCompile Include="..\..\src\MapEditor\MapChecks.cpp">
      <Filter>Map Editor</Filter>
    </ClCompile>
    <ClCompile Include="..\..\src\MapEditor\MapEditor.cpp">
      <Filter>Map Editor</Filter>
    </ClCompile>
    <ClCompile Include="..\..\src\MapEditor\MapSpecials.cpp">
      <Filter>Map Editor</Filter>
    </ClCompile>
    <ClCompile Include="..\..\src\MapEditor\MapTextureManager.cpp">
      <Filter>Map Editor</Filter>
    </ClCompile>
    <ClCompile Include="..\..\src\MapEditor\NodeBuilders.cpp">
      <Filter>Map Editor</Filter>
    </ClCompile>
    <ClCompile Include="..\..\src\MapEditor\SectorBuilder.cpp">
      <Filter>Map Editor</Filter>
    </ClCompile>
    <ClCompile Include="..\..\src\MapEditor\GameConfiguration\ActionSpecial.cpp">
      <Filter>Map Editor\Game Configuration</Filter>
    </ClCompile>
    <ClCompile Include="..\..\src\MapEditor\GameConfiguration\GameConfiguration.cpp">
      <Filter>Map Editor\Game Configuration</Filter>
    </ClCompile>
    <ClCompile Include="..\..\src\MapEditor\GameConfiguration\GenLineSpecial.cpp">
      <Filter>Map Editor\Game Configuration</Filter>
    </ClCompile>
    <ClCompile Include="..\..\src\MapEditor\GameConfiguration\ThingType.cpp">
      <Filter>Map Editor\Game Configuration</Filter>
    </ClCompile>
    <ClCompile Include="..\..\src\MapEditor\GameConfiguration\UDMFProperty.cpp">
      <Filter>Map Editor\Game Configuration</Filter>
    </ClCompile>
    <ClCompile Include="..\..\src\MapEditor\Renderer\MapRenderer2D.cpp">
      <Filter>Map Editor\Renderer</Filter>
    </ClCompile>
    <ClCompile Include="..\..\src\MapEditor\Renderer\MapRenderer3D.cpp">
      <Filter>Map Editor\Renderer</Filter>
    </ClCompile>
    <ClCompile Include="..\..\src\MapEditor\Renderer\MCAnimations.cpp">
      <Filter>Map Editor\Renderer</Filter>
    </ClCompile>
    <ClCompile Include="..\..\src\MapEditor\Renderer\Overlays\LineTextureOverlay.cpp">
      <Filter>Map Editor\Renderer\Overlays</Filter>
    </ClCompile>
    <ClCompile Include="..\..\src\MapEditor\Renderer\Overlays\QuickTextureOverlay3d.cpp">
      <Filter>Map Editor\Renderer\Overlays</Filter>
    </ClCompile>
    <ClCompile Include="..\..\src\MapEditor\Renderer\Overlays\SectorTextureOverlay.cpp">
      <Filter>Map Editor\Renderer\Overlays</Filter>
    </ClCompile>
    <ClCompile Include="..\..\src\MapEditor\SLADEMap\MapLine.cpp">
      <Filter>Map Editor\SLADEMap</Filter>
    </ClCompile>
    <ClCompile Include="..\..\src\MapEditor\SLADEMap\MapObject.cpp">
      <Filter>Map Editor\SLADEMap</Filter>
    </ClCompile>
    <ClCompile Include="..\..\src\MapEditor\SLADEMap\MapSector.cpp">
      <Filter>Map Editor\SLADEMap</Filter>
    </ClCompile>
    <ClCompile Include="..\..\src\MapEditor\SLADEMap\MapSide.cpp">
      <Filter>Map Editor\SLADEMap</Filter>
    </ClCompile>
    <ClCompile Include="..\..\src\MapEditor\SLADEMap\MapThing.cpp">
      <Filter>Map Editor\SLADEMap</Filter>
    </ClCompile>
    <ClCompile Include="..\..\src\MapEditor\SLADEMap\MapVertex.cpp">
      <Filter>Map Editor\SLADEMap</Filter>
    </ClCompile>
    <ClCompile Include="..\..\src\MapEditor\SLADEMap\MobjPropertyList.cpp">
      <Filter>Map Editor\SLADEMap</Filter>
    </ClCompile>
    <ClCompile Include="..\..\src\MapEditor\SLADEMap\SLADEMap.cpp">
      <Filter>Map Editor\SLADEMap</Filter>
    </ClCompile>
    <ClCompile Include="..\..\src\MapEditor\UI\GenLineSpecialPanel.cpp">
      <Filter>Map Editor\UI</Filter>
    </ClCompile>
    <ClCompile Include="..\..\src\MapEditor\UI\MapBackupPanel.cpp">
      <Filter>Map Editor\UI</Filter>
    </ClCompile>
    <ClCompile Include="..\..\src\MapEditor\UI\MapCanvas.cpp">
      <Filter>Map Editor\UI</Filter>
    </ClCompile>
    <ClCompile Include="..\..\src\MapEditor\UI\MapChecksPanel.cpp">
      <Filter>Map Editor\UI</Filter>
    </ClCompile>
    <ClCompile Include="..\..\src\MapEditor\UI\ObjectEditPanel.cpp">
      <Filter>Map Editor\UI</Filter>
    </ClCompile>
    <ClCompile Include="..\..\src\MapEditor\UI\ScriptEditorPanel.cpp">
      <Filter>Map Editor\UI</Filter>
    </ClCompile>
    <ClCompile Include="..\..\src\MapEditor\UI\ShapeDrawPanel.cpp">
      <Filter>Map Editor\UI</Filter>
    </ClCompile>
    <ClCompile Include="..\..\src\MapEditor\UI\Dialogs\ActionSpecialDialog.cpp">
      <Filter>Map Editor\UI\Dialogs</Filter>
    </ClCompile>
    <ClCompile Include="..\..\src\MapEditor\UI\Dialogs\MapTextureBrowser.cpp">
      <Filter>Map Editor\UI\Dialogs</Filter>
    </ClCompile>
    <ClCompile Include="..\..\src\MapEditor\UI\Dialogs\SectorSpecialDialog.cpp">
      <Filter>Map Editor\UI\Dialogs</Filter>
    </ClCompile>
    <ClCompile Include="..\..\src\MapEditor\UI\Dialogs\ShowItemDialog.cpp">
      <Filter>Map Editor\UI\Dialogs</Filter>
    </ClCompile>
    <ClCompile Include="..\..\src\MapEditor\UI\Dialogs\ThingTypeBrowser.cpp">
      <Filter>Map Editor\UI\Dialogs</Filter>
    </ClCompile>
    <ClCompile Include="..\..\src\MapEditor\UI\PropsPanel\LinePropsPanel.cpp">
      <Filter>Map Editor\UI\PropsPanel</Filter>
    </ClCompile>
    <ClCompile Include="..\..\src\MapEditor\UI\PropsPanel\MapObjectPropsPanel.cpp">
      <Filter>Map Editor\UI\PropsPanel</Filter>
    </ClCompile>
    <ClCompile Include="..\..\src\MapEditor\UI\PropsPanel\MOPGProperty.cpp">
      <Filter>Map Editor\UI\PropsPanel</Filter>
    </ClCompile>
    <ClCompile Include="..\..\src\MapEditor\UI\PropsPanel\SectorPropsPanel.cpp">
      <Filter>Map Editor\UI\PropsPanel</Filter>
    </ClCompile>
    <ClCompile Include="..\..\src\MapEditor\UI\PropsPanel\SidePropsPanel.cpp">
      <Filter>Map Editor\UI\PropsPanel</Filter>
    </ClCompile>
    <ClCompile Include="..\..\src\MapEditor\UI\PropsPanel\ThingPropsPanel.cpp">
      <Filter>Map Editor\UI\PropsPanel</Filter>
    </ClCompile>
    <ClCompile Include="..\..\src\MapEditor\Renderer\Overlays\InfoOverlay3d.cpp">
      <Filter>Map Editor\Renderer\Overlays</Filter>
    </ClCompile>
    <ClCompile Include="..\..\src\MapEditor\Renderer\Overlays\LineInfoOverlay.cpp">
      <Filter>Map Editor\Renderer\Overlays</Filter>
    </ClCompile>
    <ClCompile Include="..\..\src\MapEditor\Renderer\Overlays\SectorInfoOverlay.cpp">
      <Filter>Map Editor\Renderer\Overlays</Filter>
    </ClCompile>
    <ClCompile Include="..\..\src\MapEditor\Renderer\Overlays\ThingInfoOverlay.cpp">
      <Filter>Map Editor\Renderer\Overlays</Filter>
    </ClCompile>
    <ClCompile Include="..\..\src\MapEditor\Renderer\Overlays\VertexInfoOverlay.cpp">
      <Filter>Map Editor\Renderer\Overlays</Filter>
    </ClCompile>
    <ClCompile Include="..\..\src\General\ResourceManager.cpp">
      <Filter>General</Filter>
    </ClCompile>
    <ClCompile Include="..\..\src\MainEditor\AnimatedList.cpp">
      <Filter>Main Editor</Filter>
    </ClCompile>
    <ClCompile Include="..\..\src\MainEditor\SwitchesList.cpp">
      <Filter>Main Editor</Filter>
    </ClCompile>
    <ClCompile Include="..\..\src\MainEditor\ExternalEditManager.cpp">
      <Filter>Main Editor</Filter>
    </ClCompile>
    <ClCompile Include="..\..\src\UI\TextEditor\SCallTip.cpp">
      <Filter>UI\Text Editor</Filter>
    </ClCompile>
    <ClCompile Include="..\..\src\External\email\wxEmailMessage.cpp">
      <Filter>External\wxEmail</Filter>
    </ClCompile>
    <ClCompile Include="..\..\src\External\email\wxEmailMessageID.cpp">
      <Filter>External\wxEmail</Filter>
    </ClCompile>
    <ClCompile Include="..\..\src\External\email\wxMailer.cpp">
      <Filter>External\wxEmail</Filter>
    </ClCompile>
    <ClCompile Include="_CreatePCH.cpp">
      <Filter>Application</Filter>
    </ClCompile>
    <ClCompile Include="..\..\src\UI\TextEditor\Lexer.cpp">
      <Filter>UI\Text Editor</Filter>
    </ClCompile>
    <ClCompile Include="..\..\src\Utility\StringUtils.cpp">
      <Filter>Utility</Filter>
    </ClCompile>
    <ClCompile Include="..\..\src\Dialogs\GfxCropDialog.cpp">
      <Filter>Dialogs</Filter>
    </ClCompile>
    <ClCompile Include="..\..\src\External\duktape\duktape.c">
      <Filter>External\Duktape</Filter>
    </ClCompile>
    <ClCompile Include="..\..\src\General\Scripting.cpp">
      <Filter>General</Filter>
    </ClCompile>
    <ClCompile Include="..\..\src\Audio\AudioTags.cpp">
      <Filter>Audio</Filter>
    </ClCompile>
<<<<<<< HEAD
    <ClCompile Include="..\..\src\Dialogs\SScriptDialog.cpp">
      <Filter>Dialogs</Filter>
=======
    <ClCompile Include="..\..\src\MainEditor\MainEditor.cpp">
      <Filter>Main Editor</Filter>
    </ClCompile>
    <ClCompile Include="..\..\src\General\UI.cpp">
      <Filter>General</Filter>
    </ClCompile>
    <ClCompile Include="..\..\src\MainEditor\UI\MainWindow.cpp">
      <Filter>Main Editor\UI</Filter>
    </ClCompile>
    <ClCompile Include="..\..\src\Application\App.cpp">
      <Filter>Application</Filter>
    </ClCompile>
    <ClCompile Include="..\..\src\Application\SLADEWxApp.cpp">
      <Filter>Application</Filter>
    </ClCompile>
    <ClCompile Include="..\..\src\General\Log.cpp">
      <Filter>General</Filter>
    </ClCompile>
    <ClCompile Include="..\..\src\MapEditor\MapEditContext.cpp">
      <Filter>Map Editor</Filter>
    </ClCompile>
    <ClCompile Include="..\..\src\MapEditor\UI\MapEditorWindow.cpp">
      <Filter>Map Editor\UI</Filter>
    </ClCompile>
    <ClCompile Include="..\..\src\MapEditor\Edit\LineDraw.cpp">
      <Filter>Map Editor\Edit</Filter>
    </ClCompile>
    <ClCompile Include="..\..\src\MapEditor\Edit\Edit3D.cpp">
      <Filter>Map Editor\Edit</Filter>
    </ClCompile>
    <ClCompile Include="..\..\src\MapEditor\ItemSelection.cpp">
      <Filter>Map Editor</Filter>
    </ClCompile>
    <ClCompile Include="..\..\src\MapEditor\UndoSteps.cpp">
      <Filter>Map Editor</Filter>
    </ClCompile>
    <ClCompile Include="..\..\src\MapEditor\Renderer\Renderer.cpp">
      <Filter>Map Editor\Renderer</Filter>
    </ClCompile>
    <ClCompile Include="..\..\src\MapEditor\Edit\Input.cpp">
      <Filter>Map Editor\Edit</Filter>
    </ClCompile>
    <ClCompile Include="..\..\src\MapEditor\Edit\ObjectEdit.cpp">
      <Filter>Map Editor\Edit</Filter>
    </ClCompile>
    <ClCompile Include="..\..\src\MapEditor\Renderer\RenderView.cpp">
      <Filter>Map Editor\Renderer</Filter>
    </ClCompile>
    <ClCompile Include="..\..\src\MapEditor\Edit\Edit2D.cpp">
      <Filter>Map Editor\Edit</Filter>
    </ClCompile>
    <ClCompile Include="..\..\src\MapEditor\Edit\MoveObjects.cpp">
      <Filter>Map Editor\Edit</Filter>
>>>>>>> e7b93a0c
    </ClCompile>
  </ItemGroup>
  <ItemGroup>
    <ClInclude Include="resource.h" />
    <ClInclude Include="..\..\src\External\bzip2\bzlib.h">
      <Filter>External\BZip2</Filter>
    </ClInclude>
    <ClInclude Include="..\..\src\External\bzip2\bzlib_private.h">
      <Filter>External\BZip2</Filter>
    </ClInclude>
    <ClInclude Include="..\..\src\External\zreaders\files.h">
      <Filter>External\ZReaders</Filter>
    </ClInclude>
    <ClInclude Include="..\..\src\External\zreaders\m_alloc.h">
      <Filter>External\ZReaders</Filter>
    </ClInclude>
    <ClInclude Include="..\..\src\External\zreaders\tarray.h">
      <Filter>External\ZReaders</Filter>
    </ClInclude>
    <ClInclude Include="..\..\src\External\zreaders\templates.h">
      <Filter>External\ZReaders</Filter>
    </ClInclude>
    <ClInclude Include="..\..\src\External\zlib\crc32.h">
      <Filter>External\ZLib</Filter>
    </ClInclude>
    <ClInclude Include="..\..\src\External\zlib\deflate.h">
      <Filter>External\ZLib</Filter>
    </ClInclude>
    <ClInclude Include="..\..\src\External\zlib\inffast.h">
      <Filter>External\ZLib</Filter>
    </ClInclude>
    <ClInclude Include="..\..\src\External\zlib\inffixed.h">
      <Filter>External\ZLib</Filter>
    </ClInclude>
    <ClInclude Include="..\..\src\External\zlib\inflate.h">
      <Filter>External\ZLib</Filter>
    </ClInclude>
    <ClInclude Include="..\..\src\External\zlib\inftrees.h">
      <Filter>External\ZLib</Filter>
    </ClInclude>
    <ClInclude Include="..\..\src\External\zlib\trees.h">
      <Filter>External\ZLib</Filter>
    </ClInclude>
    <ClInclude Include="..\..\src\External\zlib\zconf.h">
      <Filter>External\ZLib</Filter>
    </ClInclude>
    <ClInclude Include="..\..\src\External\zlib\zlib.h">
      <Filter>External\ZLib</Filter>
    </ClInclude>
    <ClInclude Include="..\..\src\External\zlib\zutil.h">
      <Filter>External\ZLib</Filter>
    </ClInclude>
    <ClInclude Include="..\..\src\External\lzma\C\7z.h">
      <Filter>External\Lzma</Filter>
    </ClInclude>
    <ClInclude Include="..\..\src\External\lzma\C\7zAlloc.h">
      <Filter>External\Lzma</Filter>
    </ClInclude>
    <ClInclude Include="..\..\src\External\lzma\C\7zBuf.h">
      <Filter>External\Lzma</Filter>
    </ClInclude>
    <ClInclude Include="..\..\src\External\lzma\C\7zCrc.h">
      <Filter>External\Lzma</Filter>
    </ClInclude>
    <ClInclude Include="..\..\src\External\lzma\C\7zFile.h">
      <Filter>External\Lzma</Filter>
    </ClInclude>
    <ClInclude Include="..\..\src\External\lzma\C\7zVersion.h">
      <Filter>External\Lzma</Filter>
    </ClInclude>
    <ClInclude Include="..\..\src\External\lzma\C\Alloc.h">
      <Filter>External\Lzma</Filter>
    </ClInclude>
    <ClInclude Include="..\..\src\External\lzma\C\Bcj2.h">
      <Filter>External\Lzma</Filter>
    </ClInclude>
    <ClInclude Include="..\..\src\External\lzma\C\Bra.h">
      <Filter>External\Lzma</Filter>
    </ClInclude>
    <ClInclude Include="..\..\src\External\lzma\C\CpuArch.h">
      <Filter>External\Lzma</Filter>
    </ClInclude>
    <ClInclude Include="..\..\src\External\lzma\C\Delta.h">
      <Filter>External\Lzma</Filter>
    </ClInclude>
    <ClInclude Include="..\..\src\External\lzma\C\LzFind.h">
      <Filter>External\Lzma</Filter>
    </ClInclude>
    <ClInclude Include="..\..\src\External\lzma\C\LzFindMt.h">
      <Filter>External\Lzma</Filter>
    </ClInclude>
    <ClInclude Include="..\..\src\External\lzma\C\LzHash.h">
      <Filter>External\Lzma</Filter>
    </ClInclude>
    <ClInclude Include="..\..\src\External\lzma\C\Lzma2Dec.h">
      <Filter>External\Lzma</Filter>
    </ClInclude>
    <ClInclude Include="..\..\src\External\lzma\C\Lzma2Enc.h">
      <Filter>External\Lzma</Filter>
    </ClInclude>
    <ClInclude Include="..\..\src\External\lzma\C\Lzma86.h">
      <Filter>External\Lzma</Filter>
    </ClInclude>
    <ClInclude Include="..\..\src\External\lzma\C\LzmaDec.h">
      <Filter>External\Lzma</Filter>
    </ClInclude>
    <ClInclude Include="..\..\src\External\lzma\C\LzmaEnc.h">
      <Filter>External\Lzma</Filter>
    </ClInclude>
    <ClInclude Include="..\..\src\External\lzma\C\LzmaLib.h">
      <Filter>External\Lzma</Filter>
    </ClInclude>
    <ClInclude Include="..\..\src\External\lzma\C\MtCoder.h">
      <Filter>External\Lzma</Filter>
    </ClInclude>
    <ClInclude Include="..\..\src\External\lzma\C\Ppmd.h">
      <Filter>External\Lzma</Filter>
    </ClInclude>
    <ClInclude Include="..\..\src\External\lzma\C\Ppmd7.h">
      <Filter>External\Lzma</Filter>
    </ClInclude>
    <ClInclude Include="..\..\src\External\lzma\C\RotateDefs.h">
      <Filter>External\Lzma</Filter>
    </ClInclude>
    <ClInclude Include="..\..\src\External\lzma\C\Sha256.h">
      <Filter>External\Lzma</Filter>
    </ClInclude>
    <ClInclude Include="..\..\src\External\lzma\C\Threads.h">
      <Filter>External\Lzma</Filter>
    </ClInclude>
    <ClInclude Include="..\..\src\External\lzma\C\Types.h">
      <Filter>External\Lzma</Filter>
    </ClInclude>
    <ClInclude Include="..\..\src\External\lzma\C\Xz.h">
      <Filter>External\Lzma</Filter>
    </ClInclude>
    <ClInclude Include="..\..\src\External\lzma\C\XzCrc64.h">
      <Filter>External\Lzma</Filter>
    </ClInclude>
    <ClInclude Include="..\..\src\External\lzma\C\XzEnc.h">
      <Filter>External\Lzma</Filter>
    </ClInclude>
    <ClInclude Include="..\..\src\External\lua\lapi.h">
      <Filter>External\Lua</Filter>
    </ClInclude>
    <ClInclude Include="..\..\src\External\lua\lauxlib.h">
      <Filter>External\Lua</Filter>
    </ClInclude>
    <ClInclude Include="..\..\src\External\lua\lcode.h">
      <Filter>External\Lua</Filter>
    </ClInclude>
    <ClInclude Include="..\..\src\External\lua\lctype.h">
      <Filter>External\Lua</Filter>
    </ClInclude>
    <ClInclude Include="..\..\src\External\lua\ldebug.h">
      <Filter>External\Lua</Filter>
    </ClInclude>
    <ClInclude Include="..\..\src\External\lua\ldo.h">
      <Filter>External\Lua</Filter>
    </ClInclude>
    <ClInclude Include="..\..\src\External\lua\lfunc.h">
      <Filter>External\Lua</Filter>
    </ClInclude>
    <ClInclude Include="..\..\src\External\lua\lgc.h">
      <Filter>External\Lua</Filter>
    </ClInclude>
    <ClInclude Include="..\..\src\External\lua\llex.h">
      <Filter>External\Lua</Filter>
    </ClInclude>
    <ClInclude Include="..\..\src\External\lua\llimits.h">
      <Filter>External\Lua</Filter>
    </ClInclude>
    <ClInclude Include="..\..\src\External\lua\lmem.h">
      <Filter>External\Lua</Filter>
    </ClInclude>
    <ClInclude Include="..\..\src\External\lua\lobject.h">
      <Filter>External\Lua</Filter>
    </ClInclude>
    <ClInclude Include="..\..\src\External\lua\lopcodes.h">
      <Filter>External\Lua</Filter>
    </ClInclude>
    <ClInclude Include="..\..\src\External\lua\lparser.h">
      <Filter>External\Lua</Filter>
    </ClInclude>
    <ClInclude Include="..\..\src\External\lua\lstate.h">
      <Filter>External\Lua</Filter>
    </ClInclude>
    <ClInclude Include="..\..\src\External\lua\lstring.h">
      <Filter>External\Lua</Filter>
    </ClInclude>
    <ClInclude Include="..\..\src\External\lua\ltable.h">
      <Filter>External\Lua</Filter>
    </ClInclude>
    <ClInclude Include="..\..\src\External\lua\ltm.h">
      <Filter>External\Lua</Filter>
    </ClInclude>
    <ClInclude Include="..\..\src\External\lua\lua.h">
      <Filter>External\Lua</Filter>
    </ClInclude>
    <ClInclude Include="..\..\src\External\lua\lua.hpp">
      <Filter>External\Lua</Filter>
    </ClInclude>
    <ClInclude Include="..\..\src\External\lua\luaconf.h">
      <Filter>External\Lua</Filter>
    </ClInclude>
    <ClInclude Include="..\..\src\External\lua\lualib.h">
      <Filter>External\Lua</Filter>
    </ClInclude>
    <ClInclude Include="..\..\src\External\lua\lundump.h">
      <Filter>External\Lua</Filter>
    </ClInclude>
    <ClInclude Include="..\..\src\External\lua\lvm.h">
      <Filter>External\Lua</Filter>
    </ClInclude>
    <ClInclude Include="..\..\src\External\lua\lzio.h">
      <Filter>External\Lua</Filter>
    </ClInclude>
    <ClInclude Include="..\..\src\Dialogs\SetupWizard\BaseResourceWizardPage.h">
      <Filter>Dialogs\Setup Wizard</Filter>
    </ClInclude>
    <ClInclude Include="..\..\src\Dialogs\SetupWizard\SetupWizardDialog.h">
      <Filter>Dialogs\Setup Wizard</Filter>
    </ClInclude>
    <ClInclude Include="..\..\src\Dialogs\SetupWizard\TempFolderWizardPage.h">
      <Filter>Dialogs\Setup Wizard</Filter>
    </ClInclude>
    <ClInclude Include="..\..\src\Dialogs\SetupWizard\WizardPageBase.h">
      <Filter>Dialogs\Setup Wizard</Filter>
    </ClInclude>
    <ClInclude Include="..\..\src\Dialogs\SetupWizard\NodeBuildersWizardPage.h">
      <Filter>Dialogs\Setup Wizard</Filter>
    </ClInclude>
    <ClInclude Include="..\..\src\External\zreaders\i_music.h">
      <Filter>External\ZReaders</Filter>
    </ClInclude>
    <ClInclude Include="..\..\src\External\zreaders\i_musicinterns.h">
      <Filter>External\ZReaders</Filter>
    </ClInclude>
    <ClInclude Include="..\..\src\External\zreaders\mus2midi.h">
      <Filter>External\ZReaders</Filter>
    </ClInclude>
    <ClInclude Include="..\..\src\Dialogs\Preferences\ACSPrefsPanel.h">
      <Filter>Dialogs\Preferences</Filter>
    </ClInclude>
    <ClInclude Include="..\..\src\Dialogs\Preferences\AdvancedPrefsPanel.h">
      <Filter>Dialogs\Preferences</Filter>
    </ClInclude>
    <ClInclude Include="..\..\src\Dialogs\Preferences\AudioPrefsPanel.h">
      <Filter>Dialogs\Preferences</Filter>
    </ClInclude>
    <ClInclude Include="..\..\src\Dialogs\Preferences\BaseResourceArchivesPanel.h">
      <Filter>Dialogs\Preferences</Filter>
    </ClInclude>
    <ClInclude Include="..\..\src\Dialogs\Preferences\ColorimetryPrefsPanel.h">
      <Filter>Dialogs\Preferences</Filter>
    </ClInclude>
    <ClInclude Include="..\..\src\Dialogs\Preferences\ColourPrefsPanel.h">
      <Filter>Dialogs\Preferences</Filter>
    </ClInclude>
    <ClInclude Include="..\..\src\Dialogs\Preferences\EditingPrefsPanel.h">
      <Filter>Dialogs\Preferences</Filter>
    </ClInclude>
    <ClInclude Include="..\..\src\Dialogs\Preferences\GeneralPrefsPanel.h">
      <Filter>Dialogs\Preferences</Filter>
    </ClInclude>
    <ClInclude Include="..\..\src\Dialogs\Preferences\GraphicsPrefsPanel.h">
      <Filter>Dialogs\Preferences</Filter>
    </ClInclude>
    <ClInclude Include="..\..\src\Dialogs\Preferences\HudOffsetsPrefsPanel.h">
      <Filter>Dialogs\Preferences</Filter>
    </ClInclude>
    <ClInclude Include="..\..\src\Dialogs\Preferences\InputPrefsPanel.h">
      <Filter>Dialogs\Preferences</Filter>
    </ClInclude>
    <ClInclude Include="..\..\src\Dialogs\Preferences\InterfacePrefsPanel.h">
      <Filter>Dialogs\Preferences</Filter>
    </ClInclude>
    <ClInclude Include="..\..\src\Dialogs\Preferences\Map3DPrefsPanel.h">
      <Filter>Dialogs\Preferences</Filter>
    </ClInclude>
    <ClInclude Include="..\..\src\Dialogs\Preferences\MapDisplayPrefsPanel.h">
      <Filter>Dialogs\Preferences</Filter>
    </ClInclude>
    <ClInclude Include="..\..\src\Dialogs\Preferences\MapEditorPrefsPanel.h">
      <Filter>Dialogs\Preferences</Filter>
    </ClInclude>
    <ClInclude Include="..\..\src\Dialogs\Preferences\NodesPrefsPanel.h">
      <Filter>Dialogs\Preferences</Filter>
    </ClInclude>
    <ClInclude Include="..\..\src\Dialogs\Preferences\OpenGLPrefsPanel.h">
      <Filter>Dialogs\Preferences</Filter>
    </ClInclude>
    <ClInclude Include="..\..\src\Dialogs\Preferences\PNGPrefsPanel.h">
      <Filter>Dialogs\Preferences</Filter>
    </ClInclude>
    <ClInclude Include="..\..\src\Dialogs\Preferences\PreferencesDialog.h">
      <Filter>Dialogs\Preferences</Filter>
    </ClInclude>
    <ClInclude Include="..\..\src\Dialogs\Preferences\PrefsPanelBase.h">
      <Filter>Dialogs\Preferences</Filter>
    </ClInclude>
    <ClInclude Include="..\..\src\Dialogs\Preferences\TextEditorPrefsPanel.h">
      <Filter>Dialogs\Preferences</Filter>
    </ClInclude>
    <ClInclude Include="..\..\src\Dialogs\Preferences\TextStylePrefsPanel.h">
      <Filter>Dialogs\Preferences</Filter>
    </ClInclude>
    <ClInclude Include="..\..\src\External\dumb\dumb.h">
      <Filter>External\DUMB</Filter>
    </ClInclude>
    <ClInclude Include="..\..\src\Dialogs\DirArchiveUpdateDialog.h">
      <Filter>Dialogs</Filter>
    </ClInclude>
    <ClInclude Include="..\..\src\Dialogs\ExtMessageDialog.h">
      <Filter>Dialogs</Filter>
    </ClInclude>
    <ClInclude Include="..\..\src\Dialogs\GfxConvDialog.h">
      <Filter>Dialogs</Filter>
    </ClInclude>
    <ClInclude Include="..\..\src\Dialogs\MapEditorConfigDialog.h">
      <Filter>Dialogs</Filter>
    </ClInclude>
    <ClInclude Include="..\..\src\Dialogs\MapReplaceDialog.h">
      <Filter>Dialogs</Filter>
    </ClInclude>
    <ClInclude Include="..\..\src\Dialogs\ModifyOffsetsDialog.h">
      <Filter>Dialogs</Filter>
    </ClInclude>
    <ClInclude Include="..\..\src\Dialogs\PaletteDialog.h">
      <Filter>Dialogs</Filter>
    </ClInclude>
    <ClInclude Include="..\..\src\Dialogs\RunDialog.h">
      <Filter>Dialogs</Filter>
    </ClInclude>
    <ClInclude Include="..\..\src\Dialogs\TranslationEditorDialog.h">
      <Filter>Dialogs</Filter>
    </ClInclude>
    <ClInclude Include="..\..\src\External\dumb\internal\dumb.h">
      <Filter>External\DUMB\internal</Filter>
    </ClInclude>
    <ClInclude Include="..\..\src\External\dumb\internal\aldumb.h">
      <Filter>External\DUMB\internal</Filter>
    </ClInclude>
    <ClInclude Include="..\..\src\External\dumb\internal\barray.h">
      <Filter>External\DUMB\internal</Filter>
    </ClInclude>
    <ClInclude Include="..\..\src\External\dumb\internal\dumbfile.h">
      <Filter>External\DUMB\internal</Filter>
    </ClInclude>
    <ClInclude Include="..\..\src\External\dumb\internal\fir_resampler.h">
      <Filter>External\DUMB\internal</Filter>
    </ClInclude>
    <ClInclude Include="..\..\src\External\dumb\internal\it.h">
      <Filter>External\DUMB\internal</Filter>
    </ClInclude>
    <ClInclude Include="..\..\src\External\dumb\internal\lpc.h">
      <Filter>External\DUMB\internal</Filter>
    </ClInclude>
    <ClInclude Include="..\..\src\External\dumb\internal\resampler.h">
      <Filter>External\DUMB\internal</Filter>
    </ClInclude>
    <ClInclude Include="..\..\src\External\dumb\internal\riff.h">
      <Filter>External\DUMB\internal</Filter>
    </ClInclude>
    <ClInclude Include="..\..\src\External\dumb\internal\stack_alloc.h">
      <Filter>External\DUMB\internal</Filter>
    </ClInclude>
    <ClInclude Include="..\..\src\External\dumb\internal\tarray.h">
      <Filter>External\DUMB\internal</Filter>
    </ClInclude>
    <ClInclude Include="..\..\src\Audio\MIDIPlayer.h">
      <Filter>Audio</Filter>
    </ClInclude>
    <ClInclude Include="..\..\src\Audio\ModMusic.h">
      <Filter>Audio</Filter>
    </ClInclude>
    <ClInclude Include="..\..\src\OpenGL\Drawing.h">
      <Filter>OpenGL</Filter>
    </ClInclude>
    <ClInclude Include="..\..\src\OpenGL\OpenGL.h">
      <Filter>OpenGL</Filter>
    </ClInclude>
    <ClInclude Include="..\..\src\OpenGL\GLTexture.h">
      <Filter>OpenGL</Filter>
    </ClInclude>
    <ClInclude Include="..\..\src\Utility\PropertyList\Property.h">
      <Filter>Utility\Property List</Filter>
    </ClInclude>
    <ClInclude Include="..\..\src\Utility\PropertyList\PropertyList.h">
      <Filter>Utility\Property List</Filter>
    </ClInclude>
    <ClInclude Include="..\..\src\Utility\CIEDeltaEquations.h">
      <Filter>Utility</Filter>
    </ClInclude>
    <ClInclude Include="..\..\src\Utility\CodePages.h">
      <Filter>Utility</Filter>
    </ClInclude>
    <ClInclude Include="..\..\src\Utility\Compression.h">
      <Filter>Utility</Filter>
    </ClInclude>
    <ClInclude Include="..\..\src\Utility\MathStuff.h">
      <Filter>Utility</Filter>
    </ClInclude>
    <ClInclude Include="..\..\src\Utility\Parser.h">
      <Filter>Utility</Filter>
    </ClInclude>
    <ClInclude Include="..\..\src\Utility\Polygon2D.h">
      <Filter>Utility</Filter>
    </ClInclude>
    <ClInclude Include="..\..\src\Utility\SFileDialog.h">
      <Filter>Utility</Filter>
    </ClInclude>
    <ClInclude Include="..\..\src\Utility\Structs.h">
      <Filter>Utility</Filter>
    </ClInclude>
    <ClInclude Include="..\..\src\Utility\Tokenizer.h">
      <Filter>Utility</Filter>
    </ClInclude>
    <ClInclude Include="..\..\src\Utility\Tree.h">
      <Filter>Utility</Filter>
    </ClInclude>
    <ClInclude Include="..\..\src\Utility\MemChunk.h">
      <Filter>Utility</Filter>
    </ClInclude>
    <ClInclude Include="..\..\src\General\Clipboard.h">
      <Filter>General</Filter>
    </ClInclude>
    <ClInclude Include="..\..\src\General\ColourConfiguration.h">
      <Filter>General</Filter>
    </ClInclude>
    <ClInclude Include="..\..\src\General\CVar.h">
      <Filter>General</Filter>
    </ClInclude>
    <ClInclude Include="..\..\src\General\Executables.h">
      <Filter>General</Filter>
    </ClInclude>
    <ClInclude Include="..\..\src\General\KeyBind.h">
      <Filter>General</Filter>
    </ClInclude>
    <ClInclude Include="..\..\src\General\ListenerAnnouncer.h">
      <Filter>General</Filter>
    </ClInclude>
    <ClInclude Include="..\..\src\General\Lua.h">
      <Filter>General</Filter>
    </ClInclude>
    <ClInclude Include="..\..\src\General\Misc.h">
      <Filter>General</Filter>
    </ClInclude>
    <ClInclude Include="..\..\src\General\UndoRedo.h">
      <Filter>General</Filter>
    </ClInclude>
    <ClInclude Include="..\..\src\General\VersionCheck.h">
      <Filter>General</Filter>
    </ClInclude>
    <ClInclude Include="..\..\src\General\Console\Console.h">
      <Filter>General\Console</Filter>
    </ClInclude>
    <ClInclude Include="..\..\src\General\Console\ConsoleHelpers.h">
      <Filter>General\Console</Filter>
    </ClInclude>
    <ClInclude Include="..\..\src\UI\WxStuff.h">
      <Filter>UI</Filter>
    </ClInclude>
    <ClInclude Include="..\..\src\Application\Main.h">
      <Filter>Application</Filter>
    </ClInclude>
    <ClInclude Include="..\..\src\General\SAction.h">
      <Filter>General</Filter>
    </ClInclude>
    <ClInclude Include="..\..\src\Utility\FileMonitor.h">
      <Filter>Utility</Filter>
    </ClInclude>
    <ClInclude Include="..\..\src\UI\Browser\BrowserCanvas.h">
      <Filter>UI\Browser</Filter>
    </ClInclude>
    <ClInclude Include="..\..\src\UI\Browser\BrowserItem.h">
      <Filter>UI\Browser</Filter>
    </ClInclude>
    <ClInclude Include="..\..\src\UI\Browser\BrowserWindow.h">
      <Filter>UI\Browser</Filter>
    </ClInclude>
    <ClInclude Include="..\..\src\UI\Lists\ArchiveEntryList.h">
      <Filter>UI\Lists</Filter>
    </ClInclude>
    <ClInclude Include="..\..\src\UI\Lists\ListView.h">
      <Filter>UI\Lists</Filter>
    </ClInclude>
    <ClInclude Include="..\..\src\UI\Lists\VirtualListView.h">
      <Filter>UI\Lists</Filter>
    </ClInclude>
    <ClInclude Include="..\..\src\UI\SToolBar\SToolBar.h">
      <Filter>UI\SToolBar</Filter>
    </ClInclude>
    <ClInclude Include="..\..\src\UI\SToolBar\SToolBarButton.h">
      <Filter>UI\SToolBar</Filter>
    </ClInclude>
    <ClInclude Include="..\..\src\UI\TextEditor\TextEditor.h">
      <Filter>UI\Text Editor</Filter>
    </ClInclude>
    <ClInclude Include="..\..\src\UI\TextEditor\TextLanguage.h">
      <Filter>UI\Text Editor</Filter>
    </ClInclude>
    <ClInclude Include="..\..\src\UI\TextEditor\TextStyle.h">
      <Filter>UI\Text Editor</Filter>
    </ClInclude>
    <ClInclude Include="..\..\src\UI\Canvas\ANSICanvas.h">
      <Filter>UI\Canvas</Filter>
    </ClInclude>
    <ClInclude Include="..\..\src\UI\Canvas\CTextureCanvas.h">
      <Filter>UI\Canvas</Filter>
    </ClInclude>
    <ClInclude Include="..\..\src\UI\Canvas\GfxCanvas.h">
      <Filter>UI\Canvas</Filter>
    </ClInclude>
    <ClInclude Include="..\..\src\UI\Canvas\MapPreviewCanvas.h">
      <Filter>UI\Canvas</Filter>
    </ClInclude>
    <ClInclude Include="..\..\src\UI\Canvas\OGLCanvas.h">
      <Filter>UI\Canvas</Filter>
    </ClInclude>
    <ClInclude Include="..\..\src\UI\Canvas\PaletteCanvas.h">
      <Filter>UI\Canvas</Filter>
    </ClInclude>
    <ClInclude Include="..\..\src\UI\ColourBox.h">
      <Filter>UI</Filter>
    </ClInclude>
    <ClInclude Include="..\..\src\UI\ConsolePanel.h">
      <Filter>UI</Filter>
    </ClInclude>
    <ClInclude Include="..\..\src\UI\DockPanel.h">
      <Filter>UI</Filter>
    </ClInclude>
    <ClInclude Include="..\..\src\UI\HexEditorPanel.h">
      <Filter>UI</Filter>
    </ClInclude>
    <ClInclude Include="..\..\src\UI\NumberTextCtrl.h">
      <Filter>UI</Filter>
    </ClInclude>
    <ClInclude Include="..\..\src\UI\PaletteChooser.h">
      <Filter>UI</Filter>
    </ClInclude>
    <ClInclude Include="..\..\src\UI\ResourceArchiveChooser.h">
      <Filter>UI</Filter>
    </ClInclude>
    <ClInclude Include="..\..\src\UI\SAuiTabArt.h">
      <Filter>UI</Filter>
    </ClInclude>
    <ClInclude Include="..\..\src\UI\SDialog.h">
      <Filter>UI</Filter>
    </ClInclude>
    <ClInclude Include="..\..\src\UI\SplashWindow.h">
      <Filter>UI</Filter>
    </ClInclude>
    <ClInclude Include="..\..\src\UI\STabCtrl.h">
      <Filter>UI</Filter>
    </ClInclude>
    <ClInclude Include="..\..\src\UI\STopWindow.h">
      <Filter>UI</Filter>
    </ClInclude>
    <ClInclude Include="..\..\src\UI\UndoManagerHistoryPanel.h">
      <Filter>UI</Filter>
    </ClInclude>
    <ClInclude Include="..\..\src\Graphics\CTexture\CTexture.h">
      <Filter>Graphics\Composite Texture</Filter>
    </ClInclude>
    <ClInclude Include="..\..\src\Graphics\CTexture\PatchTable.h">
      <Filter>Graphics\Composite Texture</Filter>
    </ClInclude>
    <ClInclude Include="..\..\src\Graphics\CTexture\TextureXList.h">
      <Filter>Graphics\Composite Texture</Filter>
    </ClInclude>
    <ClInclude Include="..\..\src\Graphics\Font\SFont.h">
      <Filter>Graphics\Font</Filter>
    </ClInclude>
    <ClInclude Include="..\..\src\Graphics\Palette\Palette.h">
      <Filter>Graphics\Palette</Filter>
    </ClInclude>
    <ClInclude Include="..\..\src\Graphics\Palette\PaletteManager.h">
      <Filter>Graphics\Palette</Filter>
    </ClInclude>
    <ClInclude Include="..\..\src\Graphics\SImage\SImage.h">
      <Filter>Graphics\SImage</Filter>
    </ClInclude>
    <ClInclude Include="..\..\src\Graphics\SImage\Formats\SIFJedi.h">
      <Filter>Graphics\SImage\Formats</Filter>
    </ClInclude>
    <ClInclude Include="..\..\src\Graphics\SImage\Formats\SIFOther.h">
      <Filter>Graphics\SImage\Formats</Filter>
    </ClInclude>
    <ClInclude Include="..\..\src\Graphics\SImage\Formats\SIFQuake.h">
      <Filter>Graphics\SImage\Formats</Filter>
    </ClInclude>
    <ClInclude Include="..\..\src\Graphics\SImage\Formats\SIFRott.h">
      <Filter>Graphics\SImage\Formats</Filter>
    </ClInclude>
    <ClInclude Include="..\..\src\Graphics\SImage\Formats\SIFZDoom.h">
      <Filter>Graphics\SImage\Formats</Filter>
    </ClInclude>
    <ClInclude Include="..\..\src\Graphics\SImage\Formats\SIFDoom.h">
      <Filter>Graphics\SImage\Formats</Filter>
    </ClInclude>
    <ClInclude Include="..\..\src\Graphics\SImage\Formats\SIFHexen.h">
      <Filter>Graphics\SImage\Formats</Filter>
    </ClInclude>
    <ClInclude Include="..\..\src\Graphics\SImage\Formats\SIFImages.h">
      <Filter>Graphics\SImage\Formats</Filter>
    </ClInclude>
    <ClInclude Include="..\..\src\Graphics\Icons.h">
      <Filter>Graphics</Filter>
    </ClInclude>
    <ClInclude Include="..\..\src\Graphics\Translation.h">
      <Filter>Graphics</Filter>
    </ClInclude>
    <ClInclude Include="..\..\src\Graphics\SImage\SIFormat.h">
      <Filter>Graphics\SImage</Filter>
    </ClInclude>
    <ClInclude Include="..\..\src\Archive\Archive.h">
      <Filter>Archive</Filter>
    </ClInclude>
    <ClInclude Include="..\..\src\Archive\ArchiveEntry.h">
      <Filter>Archive</Filter>
    </ClInclude>
    <ClInclude Include="..\..\src\Archive\ArchiveManager.h">
      <Filter>Archive</Filter>
    </ClInclude>
    <ClInclude Include="..\..\src\Archive\EntryType\EntryType.h">
      <Filter>Archive\EntryType</Filter>
    </ClInclude>
    <ClInclude Include="..\..\src\Archive\Formats\BZip2Archive.h">
      <Filter>Archive\Formats</Filter>
    </ClInclude>
    <ClInclude Include="..\..\src\Archive\Formats\ChasmBinArchive.h">
      <Filter>Archive\Formats</Filter>
    </ClInclude>
    <ClInclude Include="..\..\src\Archive\Formats\DatArchive.h">
      <Filter>Archive\Formats</Filter>
    </ClInclude>
    <ClInclude Include="..\..\src\Archive\Formats\DirArchive.h">
      <Filter>Archive\Formats</Filter>
    </ClInclude>
    <ClInclude Include="..\..\src\Archive\Formats\DiskArchive.h">
      <Filter>Archive\Formats</Filter>
    </ClInclude>
    <ClInclude Include="..\..\src\Archive\Formats\GobArchive.h">
      <Filter>Archive\Formats</Filter>
    </ClInclude>
    <ClInclude Include="..\..\src\Archive\Formats\GrpArchive.h">
      <Filter>Archive\Formats</Filter>
    </ClInclude>
    <ClInclude Include="..\..\src\Archive\Formats\GZipArchive.h">
      <Filter>Archive\Formats</Filter>
    </ClInclude>
    <ClInclude Include="..\..\src\Archive\Formats\HogArchive.h">
      <Filter>Archive\Formats</Filter>
    </ClInclude>
    <ClInclude Include="..\..\src\Archive\Formats\LfdArchive.h">
      <Filter>Archive\Formats</Filter>
    </ClInclude>
    <ClInclude Include="..\..\src\Archive\Formats\LibArchive.h">
      <Filter>Archive\Formats</Filter>
    </ClInclude>
    <ClInclude Include="..\..\src\Archive\Formats\PakArchive.h">
      <Filter>Archive\Formats</Filter>
    </ClInclude>
    <ClInclude Include="..\..\src\Archive\Formats\PodArchive.h">
      <Filter>Archive\Formats</Filter>
    </ClInclude>
    <ClInclude Include="..\..\src\Archive\Formats\ResArchive.h">
      <Filter>Archive\Formats</Filter>
    </ClInclude>
    <ClInclude Include="..\..\src\Archive\Formats\RffArchive.h">
      <Filter>Archive\Formats</Filter>
    </ClInclude>
    <ClInclude Include="..\..\src\Archive\Formats\TarArchive.h">
      <Filter>Archive\Formats</Filter>
    </ClInclude>
    <ClInclude Include="..\..\src\Archive\Formats\Wad2Archive.h">
      <Filter>Archive\Formats</Filter>
    </ClInclude>
    <ClInclude Include="..\..\src\Archive\Formats\WadArchive.h">
      <Filter>Archive\Formats</Filter>
    </ClInclude>
    <ClInclude Include="..\..\src\Archive\Formats\WadJArchive.h">
      <Filter>Archive\Formats</Filter>
    </ClInclude>
    <ClInclude Include="..\..\src\Archive\Formats\WolfArchive.h">
      <Filter>Archive\Formats</Filter>
    </ClInclude>
    <ClInclude Include="..\..\src\Archive\Formats\ZipArchive.h">
      <Filter>Archive\Formats</Filter>
    </ClInclude>
    <ClInclude Include="..\..\src\Archive\Formats\ADatArchive.h">
      <Filter>Archive\Formats</Filter>
    </ClInclude>
    <ClInclude Include="..\..\src\Archive\Formats\BSPArchive.h">
      <Filter>Archive\Formats</Filter>
    </ClInclude>
    <ClInclude Include="..\..\src\Archive\EntryType\EntryDataFormat.h">
      <Filter>Archive\EntryType</Filter>
    </ClInclude>
    <ClInclude Include="..\..\src\Archive\EntryType\DataFormats\ArchiveFormats.h">
      <Filter>Archive\EntryType\Data Formats</Filter>
    </ClInclude>
    <ClInclude Include="..\..\src\Archive\EntryType\DataFormats\AudioFormats.h">
      <Filter>Archive\EntryType\Data Formats</Filter>
    </ClInclude>
    <ClInclude Include="..\..\src\Archive\EntryType\DataFormats\ImageFormats.h">
      <Filter>Archive\EntryType\Data Formats</Filter>
    </ClInclude>
    <ClInclude Include="..\..\src\Archive\EntryType\DataFormats\LumpFormats.h">
      <Filter>Archive\EntryType\Data Formats</Filter>
    </ClInclude>
    <ClInclude Include="..\..\src\Archive\EntryType\DataFormats\MiscFormats.h">
      <Filter>Archive\EntryType\Data Formats</Filter>
    </ClInclude>
    <ClInclude Include="..\..\src\Archive\EntryType\DataFormats\ModelFormats.h">
      <Filter>Archive\EntryType\Data Formats</Filter>
    </ClInclude>
    <ClInclude Include="..\..\src\Archive\Formats\All.h">
      <Filter>Archive\Formats</Filter>
    </ClInclude>
    <ClInclude Include="..\..\src\MainEditor\ArchiveOperations.h">
      <Filter>Main Editor</Filter>
    </ClInclude>
    <ClInclude Include="..\..\src\MainEditor\Conversions.h">
      <Filter>Main Editor</Filter>
    </ClInclude>
    <ClInclude Include="..\..\src\MainEditor\EntryOperations.h">
      <Filter>Main Editor</Filter>
    </ClInclude>
    <ClInclude Include="..\..\src\MainEditor\UI\ArchiveManagerPanel.h">
      <Filter>Main Editor\UI</Filter>
    </ClInclude>
    <ClInclude Include="..\..\src\MainEditor\UI\ArchivePanel.h">
      <Filter>Main Editor\UI</Filter>
    </ClInclude>
    <ClInclude Include="..\..\src\MainEditor\UI\DocsPage.h">
      <Filter>Main Editor\UI</Filter>
    </ClInclude>
    <ClInclude Include="..\..\src\MainEditor\UI\EntryPanel\AnimatedEntryPanel.h">
      <Filter>Main Editor\UI\EntryPanel</Filter>
    </ClInclude>
    <ClInclude Include="..\..\src\MainEditor\UI\EntryPanel\ANSIEntryPanel.h">
      <Filter>Main Editor\UI\EntryPanel</Filter>
    </ClInclude>
    <ClInclude Include="..\..\src\MainEditor\UI\EntryPanel\AudioEntryPanel.h">
      <Filter>Main Editor\UI\EntryPanel</Filter>
    </ClInclude>
    <ClInclude Include="..\..\src\MainEditor\UI\EntryPanel\DataEntryPanel.h">
      <Filter>Main Editor\UI\EntryPanel</Filter>
    </ClInclude>
    <ClInclude Include="..\..\src\MainEditor\UI\EntryPanel\DefaultEntryPanel.h">
      <Filter>Main Editor\UI\EntryPanel</Filter>
    </ClInclude>
    <ClInclude Include="..\..\src\MainEditor\UI\EntryPanel\EntryPanel.h">
      <Filter>Main Editor\UI\EntryPanel</Filter>
    </ClInclude>
    <ClInclude Include="..\..\src\MainEditor\UI\EntryPanel\GfxEntryPanel.h">
      <Filter>Main Editor\UI\EntryPanel</Filter>
    </ClInclude>
    <ClInclude Include="..\..\src\MainEditor\UI\EntryPanel\HexEntryPanel.h">
      <Filter>Main Editor\UI\EntryPanel</Filter>
    </ClInclude>
    <ClInclude Include="..\..\src\MainEditor\UI\EntryPanel\MapEntryPanel.h">
      <Filter>Main Editor\UI\EntryPanel</Filter>
    </ClInclude>
    <ClInclude Include="..\..\src\MainEditor\UI\EntryPanel\PaletteEntryPanel.h">
      <Filter>Main Editor\UI\EntryPanel</Filter>
    </ClInclude>
    <ClInclude Include="..\..\src\MainEditor\UI\EntryPanel\SwitchesEntryPanel.h">
      <Filter>Main Editor\UI\EntryPanel</Filter>
    </ClInclude>
    <ClInclude Include="..\..\src\MainEditor\UI\EntryPanel\TextEntryPanel.h">
      <Filter>Main Editor\UI\EntryPanel</Filter>
    </ClInclude>
    <ClInclude Include="..\..\src\MainEditor\UI\TextureXEditor\PatchBrowser.h">
      <Filter>Main Editor\UI\Texture Editor</Filter>
    </ClInclude>
    <ClInclude Include="..\..\src\MainEditor\UI\TextureXEditor\PatchTablePanel.h">
      <Filter>Main Editor\UI\Texture Editor</Filter>
    </ClInclude>
    <ClInclude Include="..\..\src\MainEditor\UI\TextureXEditor\TextureEditorPanel.h">
      <Filter>Main Editor\UI\Texture Editor</Filter>
    </ClInclude>
    <ClInclude Include="..\..\src\MainEditor\UI\TextureXEditor\TextureXEditor.h">
      <Filter>Main Editor\UI\Texture Editor</Filter>
    </ClInclude>
    <ClInclude Include="..\..\src\MainEditor\UI\TextureXEditor\TextureXPanel.h">
      <Filter>Main Editor\UI\Texture Editor</Filter>
    </ClInclude>
    <ClInclude Include="..\..\src\MainEditor\UI\TextureXEditor\ZTextureEditorPanel.h">
      <Filter>Main Editor\UI\Texture Editor</Filter>
    </ClInclude>
    <ClInclude Include="..\..\src\UI\BaseResourceChooser.h">
      <Filter>UI</Filter>
    </ClInclude>
    <ClInclude Include="..\..\src\MapEditor\MapBackupManager.h">
      <Filter>Map Editor</Filter>
    </ClInclude>
    <ClInclude Include="..\..\src\MapEditor\MapChecks.h">
      <Filter>Map Editor</Filter>
    </ClInclude>
    <ClInclude Include="..\..\src\MapEditor\MapEditor.h">
      <Filter>Map Editor</Filter>
    </ClInclude>
    <ClInclude Include="..\..\src\MapEditor\MapSpecials.h">
      <Filter>Map Editor</Filter>
    </ClInclude>
    <ClInclude Include="..\..\src\MapEditor\MapTextureManager.h">
      <Filter>Map Editor</Filter>
    </ClInclude>
    <ClInclude Include="..\..\src\MapEditor\NodeBuilders.h">
      <Filter>Map Editor</Filter>
    </ClInclude>
    <ClInclude Include="..\..\src\MapEditor\SectorBuilder.h">
      <Filter>Map Editor</Filter>
    </ClInclude>
    <ClInclude Include="..\..\src\MapEditor\GameConfiguration\ActionSpecial.h">
      <Filter>Map Editor\Game Configuration</Filter>
    </ClInclude>
    <ClInclude Include="..\..\src\MapEditor\GameConfiguration\Args.h">
      <Filter>Map Editor\Game Configuration</Filter>
    </ClInclude>
    <ClInclude Include="..\..\src\MapEditor\GameConfiguration\GameConfiguration.h">
      <Filter>Map Editor\Game Configuration</Filter>
    </ClInclude>
    <ClInclude Include="..\..\src\MapEditor\GameConfiguration\GenLineSpecial.h">
      <Filter>Map Editor\Game Configuration</Filter>
    </ClInclude>
    <ClInclude Include="..\..\src\MapEditor\GameConfiguration\ThingType.h">
      <Filter>Map Editor\Game Configuration</Filter>
    </ClInclude>
    <ClInclude Include="..\..\src\MapEditor\GameConfiguration\UDMFProperty.h">
      <Filter>Map Editor\Game Configuration</Filter>
    </ClInclude>
    <ClInclude Include="..\..\src\MapEditor\Renderer\MapRenderer2D.h">
      <Filter>Map Editor\Renderer</Filter>
    </ClInclude>
    <ClInclude Include="..\..\src\MapEditor\Renderer\MapRenderer3D.h">
      <Filter>Map Editor\Renderer</Filter>
    </ClInclude>
    <ClInclude Include="..\..\src\MapEditor\Renderer\MCAnimations.h">
      <Filter>Map Editor\Renderer</Filter>
    </ClInclude>
    <ClInclude Include="..\..\src\MapEditor\Renderer\Overlays\LineTextureOverlay.h">
      <Filter>Map Editor\Renderer\Overlays</Filter>
    </ClInclude>
    <ClInclude Include="..\..\src\MapEditor\Renderer\Overlays\MCOverlay.h">
      <Filter>Map Editor\Renderer\Overlays</Filter>
    </ClInclude>
    <ClInclude Include="..\..\src\MapEditor\Renderer\Overlays\QuickTextureOverlay3d.h">
      <Filter>Map Editor\Renderer\Overlays</Filter>
    </ClInclude>
    <ClInclude Include="..\..\src\MapEditor\Renderer\Overlays\SectorTextureOverlay.h">
      <Filter>Map Editor\Renderer\Overlays</Filter>
    </ClInclude>
    <ClInclude Include="..\..\src\MapEditor\SLADEMap\MapLine.h">
      <Filter>Map Editor\SLADEMap</Filter>
    </ClInclude>
    <ClInclude Include="..\..\src\MapEditor\SLADEMap\MapObject.h">
      <Filter>Map Editor\SLADEMap</Filter>
    </ClInclude>
    <ClInclude Include="..\..\src\MapEditor\SLADEMap\MapSector.h">
      <Filter>Map Editor\SLADEMap</Filter>
    </ClInclude>
    <ClInclude Include="..\..\src\MapEditor\SLADEMap\MapSide.h">
      <Filter>Map Editor\SLADEMap</Filter>
    </ClInclude>
    <ClInclude Include="..\..\src\MapEditor\SLADEMap\MapThing.h">
      <Filter>Map Editor\SLADEMap</Filter>
    </ClInclude>
    <ClInclude Include="..\..\src\MapEditor\SLADEMap\MapVertex.h">
      <Filter>Map Editor\SLADEMap</Filter>
    </ClInclude>
    <ClInclude Include="..\..\src\MapEditor\SLADEMap\MobjPropertyList.h">
      <Filter>Map Editor\SLADEMap</Filter>
    </ClInclude>
    <ClInclude Include="..\..\src\MapEditor\SLADEMap\SLADEMap.h">
      <Filter>Map Editor\SLADEMap</Filter>
    </ClInclude>
    <ClInclude Include="..\..\src\MapEditor\UI\GenLineSpecialPanel.h">
      <Filter>Map Editor\UI</Filter>
    </ClInclude>
    <ClInclude Include="..\..\src\MapEditor\UI\MapBackupPanel.h">
      <Filter>Map Editor\UI</Filter>
    </ClInclude>
    <ClInclude Include="..\..\src\MapEditor\UI\MapCanvas.h">
      <Filter>Map Editor\UI</Filter>
    </ClInclude>
    <ClInclude Include="..\..\src\MapEditor\UI\MapChecksPanel.h">
      <Filter>Map Editor\UI</Filter>
    </ClInclude>
    <ClInclude Include="..\..\src\MapEditor\UI\ObjectEditPanel.h">
      <Filter>Map Editor\UI</Filter>
    </ClInclude>
    <ClInclude Include="..\..\src\MapEditor\UI\ScriptEditorPanel.h">
      <Filter>Map Editor\UI</Filter>
    </ClInclude>
    <ClInclude Include="..\..\src\MapEditor\UI\ShapeDrawPanel.h">
      <Filter>Map Editor\UI</Filter>
    </ClInclude>
    <ClInclude Include="..\..\src\MapEditor\UI\Dialogs\ActionSpecialDialog.h">
      <Filter>Map Editor\UI\Dialogs</Filter>
    </ClInclude>
    <ClInclude Include="..\..\src\MapEditor\UI\Dialogs\MapTextureBrowser.h">
      <Filter>Map Editor\UI\Dialogs</Filter>
    </ClInclude>
    <ClInclude Include="..\..\src\MapEditor\UI\Dialogs\SectorSpecialDialog.h">
      <Filter>Map Editor\UI\Dialogs</Filter>
    </ClInclude>
    <ClInclude Include="..\..\src\MapEditor\UI\Dialogs\ShowItemDialog.h">
      <Filter>Map Editor\UI\Dialogs</Filter>
    </ClInclude>
    <ClInclude Include="..\..\src\MapEditor\UI\Dialogs\ThingTypeBrowser.h">
      <Filter>Map Editor\UI\Dialogs</Filter>
    </ClInclude>
    <ClInclude Include="..\..\src\MapEditor\UI\PropsPanel\LinePropsPanel.h">
      <Filter>Map Editor\UI\PropsPanel</Filter>
    </ClInclude>
    <ClInclude Include="..\..\src\MapEditor\UI\PropsPanel\MapObjectPropsPanel.h">
      <Filter>Map Editor\UI\PropsPanel</Filter>
    </ClInclude>
    <ClInclude Include="..\..\src\MapEditor\UI\PropsPanel\MOPGProperty.h">
      <Filter>Map Editor\UI\PropsPanel</Filter>
    </ClInclude>
    <ClInclude Include="..\..\src\MapEditor\UI\PropsPanel\PropsPanelBase.h">
      <Filter>Map Editor\UI\PropsPanel</Filter>
    </ClInclude>
    <ClInclude Include="..\..\src\MapEditor\UI\PropsPanel\SectorPropsPanel.h">
      <Filter>Map Editor\UI\PropsPanel</Filter>
    </ClInclude>
    <ClInclude Include="..\..\src\MapEditor\UI\PropsPanel\SidePropsPanel.h">
      <Filter>Map Editor\UI\PropsPanel</Filter>
    </ClInclude>
    <ClInclude Include="..\..\src\MapEditor\UI\PropsPanel\ThingPropsPanel.h">
      <Filter>Map Editor\UI\PropsPanel</Filter>
    </ClInclude>
    <ClInclude Include="..\..\src\MapEditor\Renderer\Overlays\InfoOverlay3d.h">
      <Filter>Map Editor\Renderer\Overlays</Filter>
    </ClInclude>
    <ClInclude Include="..\..\src\MapEditor\Renderer\Overlays\LineInfoOverlay.h">
      <Filter>Map Editor\Renderer\Overlays</Filter>
    </ClInclude>
    <ClInclude Include="..\..\src\MapEditor\Renderer\Overlays\SectorInfoOverlay.h">
      <Filter>Map Editor\Renderer\Overlays</Filter>
    </ClInclude>
    <ClInclude Include="..\..\src\MapEditor\Renderer\Overlays\ThingInfoOverlay.h">
      <Filter>Map Editor\Renderer\Overlays</Filter>
    </ClInclude>
    <ClInclude Include="..\..\src\MapEditor\Renderer\Overlays\VertexInfoOverlay.h">
      <Filter>Map Editor\Renderer\Overlays</Filter>
    </ClInclude>
    <ClInclude Include="..\..\src\General\ResourceManager.h">
      <Filter>General</Filter>
    </ClInclude>
    <ClInclude Include="..\..\src\MainEditor\AnimatedList.h">
      <Filter>Main Editor</Filter>
    </ClInclude>
    <ClInclude Include="..\..\src\MainEditor\BinaryControlLump.h">
      <Filter>Main Editor</Filter>
    </ClInclude>
    <ClInclude Include="..\..\src\MainEditor\SwitchesList.h">
      <Filter>Main Editor</Filter>
    </ClInclude>
    <ClInclude Include="..\..\src\UI\WxBasicControls.h">
      <Filter>UI</Filter>
    </ClInclude>
    <ClInclude Include="..\..\src\MainEditor\ExternalEditManager.h">
      <Filter>Main Editor</Filter>
    </ClInclude>
    <ClInclude Include="..\..\src\UI\TextEditor\SCallTip.h">
      <Filter>UI\Text Editor</Filter>
    </ClInclude>
    <ClInclude Include="..\..\src\External\email\wxEmailMessage.h">
      <Filter>External\wxEmail</Filter>
    </ClInclude>
    <ClInclude Include="..\..\src\External\email\wxEmailMessageID.h">
      <Filter>External\wxEmail</Filter>
    </ClInclude>
    <ClInclude Include="..\..\src\External\email\wxMailer.h">
      <Filter>External\wxEmail</Filter>
    </ClInclude>
    <ClInclude Include="..\..\src\common.h" />
    <ClInclude Include="..\..\src\common2.h" />
    <ClInclude Include="..\..\src\External\glew\glxew.h">
      <Filter>External\GLEW</Filter>
    </ClInclude>
    <ClInclude Include="..\..\src\External\glew\glew.h">
      <Filter>External\GLEW</Filter>
    </ClInclude>
    <ClInclude Include="..\..\src\External\glew\wglew.h">
      <Filter>External\GLEW</Filter>
    </ClInclude>
    <ClInclude Include="..\..\src\External\mus2mid\mus2mid.h">
      <Filter>External\Mus2Mid</Filter>
    </ClInclude>
    <ClInclude Include="..\..\src\UI\TextEditor\Lexer.h">
      <Filter>UI\Text Editor</Filter>
    </ClInclude>
    <ClInclude Include="..\..\src\Utility\StringUtils.h">
      <Filter>Utility</Filter>
    </ClInclude>
    <ClInclude Include="..\..\src\Dialogs\GfxCropDialog.h">
      <Filter>Dialogs</Filter>
    </ClInclude>
    <ClInclude Include="..\..\src\External\duktape\duk_config.h">
      <Filter>External\Duktape</Filter>
    </ClInclude>
    <ClInclude Include="..\..\src\External\duktape\duktape.h">
      <Filter>External\Duktape</Filter>
    </ClInclude>
    <ClInclude Include="..\..\src\External\duktape\dukglue\detail_class_proto.h">
      <Filter>External\Duktape\dukglue</Filter>
    </ClInclude>
    <ClInclude Include="..\..\src\External\duktape\dukglue\detail_constructor.h">
      <Filter>External\Duktape\dukglue</Filter>
    </ClInclude>
    <ClInclude Include="..\..\src\External\duktape\dukglue\detail_function.h">
      <Filter>External\Duktape\dukglue</Filter>
    </ClInclude>
    <ClInclude Include="..\..\src\External\duktape\dukglue\detail_method.h">
      <Filter>External\Duktape\dukglue</Filter>
    </ClInclude>
    <ClInclude Include="..\..\src\External\duktape\dukglue\detail_primitive_types.h">
      <Filter>External\Duktape\dukglue</Filter>
    </ClInclude>
    <ClInclude Include="..\..\src\External\duktape\dukglue\detail_refs.h">
      <Filter>External\Duktape\dukglue</Filter>
    </ClInclude>
    <ClInclude Include="..\..\src\External\duktape\dukglue\detail_stack.h">
      <Filter>External\Duktape\dukglue</Filter>
    </ClInclude>
    <ClInclude Include="..\..\src\External\duktape\dukglue\detail_traits.h">
      <Filter>External\Duktape\dukglue</Filter>
    </ClInclude>
    <ClInclude Include="..\..\src\External\duktape\dukglue\detail_typeinfo.h">
      <Filter>External\Duktape\dukglue</Filter>
    </ClInclude>
    <ClInclude Include="..\..\src\External\duktape\dukglue\detail_types.h">
      <Filter>External\Duktape\dukglue</Filter>
    </ClInclude>
    <ClInclude Include="..\..\src\External\duktape\dukglue\dukexception.h">
      <Filter>External\Duktape\dukglue</Filter>
    </ClInclude>
    <ClInclude Include="..\..\src\External\duktape\dukglue\dukglue.h">
      <Filter>External\Duktape\dukglue</Filter>
    </ClInclude>
    <ClInclude Include="..\..\src\External\duktape\dukglue\dukvalue.h">
      <Filter>External\Duktape\dukglue</Filter>
    </ClInclude>
    <ClInclude Include="..\..\src\External\duktape\dukglue\public_util.h">
      <Filter>External\Duktape\dukglue</Filter>
    </ClInclude>
    <ClInclude Include="..\..\src\External\duktape\dukglue\register_class.h">
      <Filter>External\Duktape\dukglue</Filter>
    </ClInclude>
    <ClInclude Include="..\..\src\External\duktape\dukglue\register_function.h">
      <Filter>External\Duktape\dukglue</Filter>
    </ClInclude>
    <ClInclude Include="..\..\src\External\duktape\dukglue\register_property.h">
      <Filter>External\Duktape\dukglue</Filter>
    </ClInclude>
    <ClInclude Include="..\..\src\General\Scripting.h">
      <Filter>General</Filter>
    </ClInclude>
    <ClInclude Include="..\..\src\Audio\AudioTags.h">
      <Filter>Audio</Filter>
    </ClInclude>
<<<<<<< HEAD
    <ClInclude Include="..\..\src\Dialogs\SScriptDialog.h">
      <Filter>Dialogs</Filter>
=======
    <ClInclude Include="..\..\src\MainEditor\MainEditor.h">
      <Filter>Main Editor</Filter>
    </ClInclude>
    <ClInclude Include="..\..\src\General\UI.h">
      <Filter>General</Filter>
    </ClInclude>
    <ClInclude Include="..\..\src\MainEditor\UI\MainWindow.h">
      <Filter>Main Editor\UI</Filter>
    </ClInclude>
    <ClInclude Include="..\..\src\Application\App.h">
      <Filter>Application</Filter>
    </ClInclude>
    <ClInclude Include="..\..\src\Application\SLADEWxApp.h">
      <Filter>Application</Filter>
    </ClInclude>
    <ClInclude Include="..\..\src\General\Log.h">
      <Filter>General</Filter>
    </ClInclude>
    <ClInclude Include="..\..\src\MapEditor\MapEditContext.h">
      <Filter>Map Editor</Filter>
    </ClInclude>
    <ClInclude Include="..\..\src\MapEditor\UI\MapEditorWindow.h">
      <Filter>Map Editor\UI</Filter>
    </ClInclude>
    <ClInclude Include="..\..\src\MapEditor\Edit\LineDraw.h">
      <Filter>Map Editor\Edit</Filter>
    </ClInclude>
    <ClInclude Include="..\..\src\MapEditor\Edit\Edit3D.h">
      <Filter>Map Editor\Edit</Filter>
    </ClInclude>
    <ClInclude Include="..\..\src\MapEditor\ItemSelection.h">
      <Filter>Map Editor</Filter>
    </ClInclude>
    <ClInclude Include="..\..\src\MapEditor\UndoSteps.h">
      <Filter>Map Editor</Filter>
    </ClInclude>
    <ClInclude Include="..\..\src\MapEditor\Renderer\Renderer.h">
      <Filter>Map Editor\Renderer</Filter>
    </ClInclude>
    <ClInclude Include="..\..\src\MapEditor\Edit\Input.h">
      <Filter>Map Editor\Edit</Filter>
    </ClInclude>
    <ClInclude Include="..\..\src\MapEditor\Edit\ObjectEdit.h">
      <Filter>Map Editor\Edit</Filter>
    </ClInclude>
    <ClInclude Include="..\..\src\MapEditor\Renderer\RenderView.h">
      <Filter>Map Editor\Renderer</Filter>
    </ClInclude>
    <ClInclude Include="..\..\src\MapEditor\Edit\Edit2D.h">
      <Filter>Map Editor\Edit</Filter>
    </ClInclude>
    <ClInclude Include="..\..\src\MapEditor\Edit\MoveObjects.h">
      <Filter>Map Editor\Edit</Filter>
>>>>>>> e7b93a0c
    </ClInclude>
  </ItemGroup>
  <ItemGroup>
    <None Include="slade.ico" />
    <None Include="..\..\src\External\dumb\helpers\resamp2.inc">
      <Filter>External\DUMB\helpers</Filter>
    </None>
    <None Include="..\..\src\External\dumb\helpers\resamp3.inc">
      <Filter>External\DUMB\helpers</Filter>
    </None>
    <None Include="..\..\src\External\dumb\helpers\resample.inc">
      <Filter>External\DUMB\helpers</Filter>
    </None>
    <None Include="..\..\win_installer\SLADE.iss">
      <Filter>Installer</Filter>
    </None>
    <None Include="..\..\dist\makebuild.ps1">
      <Filter>Installer</Filter>
    </None>
    <None Include="..\..\dist\res\config\games\chex1.cfg">
      <Filter>Map Editor\Game Configuration\Games</Filter>
    </None>
    <None Include="..\..\dist\res\config\games\chex3.cfg">
      <Filter>Map Editor\Game Configuration\Games</Filter>
    </None>
    <None Include="..\..\dist\res\config\games\doom1.cfg">
      <Filter>Map Editor\Game Configuration\Games</Filter>
    </None>
    <None Include="..\..\dist\res\config\games\doom2.cfg">
      <Filter>Map Editor\Game Configuration\Games</Filter>
    </None>
    <None Include="..\..\dist\res\config\games\doom64.cfg">
      <Filter>Map Editor\Game Configuration\Games</Filter>
    </None>
    <None Include="..\..\dist\res\config\games\heretic.cfg">
      <Filter>Map Editor\Game Configuration\Games</Filter>
    </None>
    <None Include="..\..\dist\res\config\games\hexen.cfg">
      <Filter>Map Editor\Game Configuration\Games</Filter>
    </None>
    <None Include="..\..\dist\res\config\games\strife.cfg">
      <Filter>Map Editor\Game Configuration\Games</Filter>
    </None>
    <None Include="..\..\dist\res\config\games\urbanbrawl.cfg">
      <Filter>Map Editor\Game Configuration\Games</Filter>
    </None>
    <None Include="..\..\dist\res\config\games\include\flags_doom.cfg">
      <Filter>Map Editor\Game Configuration\Games\Include</Filter>
    </None>
    <None Include="..\..\dist\res\config\games\include\flags_doom64.cfg">
      <Filter>Map Editor\Game Configuration\Games\Include</Filter>
    </None>
    <None Include="..\..\dist\res\config\games\include\flags_hexen.cfg">
      <Filter>Map Editor\Game Configuration\Games\Include</Filter>
    </None>
    <None Include="..\..\dist\res\config\games\include\flags_strife.cfg">
      <Filter>Map Editor\Game Configuration\Games\Include</Filter>
    </None>
    <None Include="..\..\dist\res\config\games\include\props_base.cfg">
      <Filter>Map Editor\Game Configuration\Games\Include</Filter>
    </None>
    <None Include="..\..\dist\res\config\games\include\props_hexen.cfg">
      <Filter>Map Editor\Game Configuration\Games\Include</Filter>
    </None>
    <None Include="..\..\dist\res\config\games\include\sectors_doom.cfg">
      <Filter>Map Editor\Game Configuration\Games\Include</Filter>
    </None>
    <None Include="..\..\dist\res\config\games\include\sectors_doom64.cfg">
      <Filter>Map Editor\Game Configuration\Games\Include</Filter>
    </None>
    <None Include="..\..\dist\res\config\games\include\sectors_heretic.cfg">
      <Filter>Map Editor\Game Configuration\Games\Include</Filter>
    </None>
    <None Include="..\..\dist\res\config\games\include\sectors_hexen.cfg">
      <Filter>Map Editor\Game Configuration\Games\Include</Filter>
    </None>
    <None Include="..\..\dist\res\config\games\include\sectors_strife.cfg">
      <Filter>Map Editor\Game Configuration\Games\Include</Filter>
    </None>
    <None Include="..\..\dist\res\config\games\include\specials_doom1.cfg">
      <Filter>Map Editor\Game Configuration\Games\Include</Filter>
    </None>
    <None Include="..\..\dist\res\config\games\include\specials_doom2.cfg">
      <Filter>Map Editor\Game Configuration\Games\Include</Filter>
    </None>
    <None Include="..\..\dist\res\config\games\include\specials_doom64.cfg">
      <Filter>Map Editor\Game Configuration\Games\Include</Filter>
    </None>
    <None Include="..\..\dist\res\config\games\include\specials_heretic.cfg">
      <Filter>Map Editor\Game Configuration\Games\Include</Filter>
    </None>
    <None Include="..\..\dist\res\config\games\include\specials_hexen.cfg">
      <Filter>Map Editor\Game Configuration\Games\Include</Filter>
    </None>
    <None Include="..\..\dist\res\config\games\include\specials_strife.cfg">
      <Filter>Map Editor\Game Configuration\Games\Include</Filter>
    </None>
    <None Include="..\..\dist\res\config\games\include\things_action2.cfg">
      <Filter>Map Editor\Game Configuration\Games\Include</Filter>
    </None>
    <None Include="..\..\dist\res\config\games\include\things_chex1.cfg">
      <Filter>Map Editor\Game Configuration\Games\Include</Filter>
    </None>
    <None Include="..\..\dist\res\config\games\include\things_chex3.cfg">
      <Filter>Map Editor\Game Configuration\Games\Include</Filter>
    </None>
    <None Include="..\..\dist\res\config\games\include\things_common.cfg">
      <Filter>Map Editor\Game Configuration\Games\Include</Filter>
    </None>
    <None Include="..\..\dist\res\config\games\include\things_doom1.cfg">
      <Filter>Map Editor\Game Configuration\Games\Include</Filter>
    </None>
    <None Include="..\..\dist\res\config\games\include\things_doom2.cfg">
      <Filter>Map Editor\Game Configuration\Games\Include</Filter>
    </None>
    <None Include="..\..\dist\res\config\games\include\things_doom64.cfg">
      <Filter>Map Editor\Game Configuration\Games\Include</Filter>
    </None>
    <None Include="..\..\dist\res\config\games\include\things_heretic.cfg">
      <Filter>Map Editor\Game Configuration\Games\Include</Filter>
    </None>
    <None Include="..\..\dist\res\config\games\include\things_hexen.cfg">
      <Filter>Map Editor\Game Configuration\Games\Include</Filter>
    </None>
    <None Include="..\..\dist\res\config\games\include\things_strife.cfg">
      <Filter>Map Editor\Game Configuration\Games\Include</Filter>
    </None>
    <None Include="..\..\dist\res\config\ports\boom.cfg">
      <Filter>Map Editor\Game Configuration\Ports</Filter>
    </None>
    <None Include="..\..\dist\res\config\ports\eternity.cfg">
      <Filter>Map Editor\Game Configuration\Ports</Filter>
    </None>
    <None Include="..\..\dist\res\config\ports\zdoom.cfg">
      <Filter>Map Editor\Game Configuration\Ports</Filter>
    </None>
    <None Include="..\..\dist\res\config\ports\include\flags_boom.cfg">
      <Filter>Map Editor\Game Configuration\Ports\Include</Filter>
    </None>
    <None Include="..\..\dist\res\config\ports\include\flags_eternity.cfg">
      <Filter>Map Editor\Game Configuration\Ports\Include</Filter>
    </None>
    <None Include="..\..\dist\res\config\ports\include\flags_mbf.cfg">
      <Filter>Map Editor\Game Configuration\Ports\Include</Filter>
    </None>
    <None Include="..\..\dist\res\config\ports\include\flags_zdoom.cfg">
      <Filter>Map Editor\Game Configuration\Ports\Include</Filter>
    </None>
    <None Include="..\..\dist\res\config\ports\include\props_boom.cfg">
      <Filter>Map Editor\Game Configuration\Ports\Include</Filter>
    </None>
    <None Include="..\..\dist\res\config\ports\include\props_eternity.cfg">
      <Filter>Map Editor\Game Configuration\Ports\Include</Filter>
    </None>
    <None Include="..\..\dist\res\config\ports\include\props_zdoom.cfg">
      <Filter>Map Editor\Game Configuration\Ports\Include</Filter>
    </None>
    <None Include="..\..\dist\res\config\ports\include\sectors_eternity.cfg">
      <Filter>Map Editor\Game Configuration\Ports\Include</Filter>
    </None>
    <None Include="..\..\dist\res\config\ports\include\sectors_zdoom.cfg">
      <Filter>Map Editor\Game Configuration\Ports\Include</Filter>
    </None>
    <None Include="..\..\dist\res\config\ports\include\specials_boom.cfg">
      <Filter>Map Editor\Game Configuration\Ports\Include</Filter>
    </None>
    <None Include="..\..\dist\res\config\ports\include\specials_eternity.cfg">
      <Filter>Map Editor\Game Configuration\Ports\Include</Filter>
    </None>
    <None Include="..\..\dist\res\config\ports\include\specials_mbf.cfg">
      <Filter>Map Editor\Game Configuration\Ports\Include</Filter>
    </None>
    <None Include="..\..\dist\res\config\ports\include\specials_zdoom.cfg">
      <Filter>Map Editor\Game Configuration\Ports\Include</Filter>
    </None>
    <None Include="..\..\dist\res\config\ports\include\things_boom.cfg">
      <Filter>Map Editor\Game Configuration\Ports\Include</Filter>
    </None>
    <None Include="..\..\dist\res\config\ports\include\things_eternity.cfg">
      <Filter>Map Editor\Game Configuration\Ports\Include</Filter>
    </None>
    <None Include="..\..\dist\res\config\ports\include\things_mbf.cfg">
      <Filter>Map Editor\Game Configuration\Ports\Include</Filter>
    </None>
    <None Include="..\..\dist\res\config\ports\include\things_zdoom.cfg">
      <Filter>Map Editor\Game Configuration\Ports\Include</Filter>
    </None>
    <None Include="..\..\dist\res\config\text_styles\0default_dark.sss">
      <Filter>UI\Text Editor\Styles</Filter>
    </None>
    <None Include="..\..\dist\res\config\text_styles\default.sss">
      <Filter>UI\Text Editor\Styles</Filter>
    </None>
    <None Include="..\..\dist\res\config\text_styles\faded.sss">
      <Filter>UI\Text Editor\Styles</Filter>
    </None>
    <None Include="..\..\dist\res\config\text_styles\gzdb_dark.sss">
      <Filter>UI\Text Editor\Styles</Filter>
    </None>
    <None Include="..\..\dist\res\config\text_styles\gzdb_light.sss">
      <Filter>UI\Text Editor\Styles</Filter>
    </None>
    <None Include="..\..\dist\res\config\text_styles\material.sss">
      <Filter>UI\Text Editor\Styles</Filter>
    </None>
    <None Include="..\..\dist\res\config\text_styles\old_dark.sss">
      <Filter>UI\Text Editor\Styles</Filter>
    </None>
    <None Include="..\..\dist\res\config\text_styles\old_default.sss">
      <Filter>UI\Text Editor\Styles</Filter>
    </None>
    <None Include="..\..\dist\res\config\text_styles\vs_dark.sss">
      <Filter>UI\Text Editor\Styles</Filter>
    </None>
    <None Include="..\..\dist\res\config\text_styles\vs_light.sss">
      <Filter>UI\Text Editor\Styles</Filter>
    </None>
    <None Include="..\..\dist\res\config\colours\SLADE 2.cfg">
      <Filter>General\Colours</Filter>
    </None>
    <None Include="..\..\dist\res\config\ports\include\prefabs_zdoom.cfg">
      <Filter>Map Editor\Game Configuration\Ports\Include</Filter>
    </None>
  </ItemGroup>
  <ItemGroup>
    <ResourceCompile Include="SLADE.rc" />
  </ItemGroup>
  <ItemGroup>
    <Manifest Include="SLADE.manifest" />
  </ItemGroup>
  <ItemGroup>
    <Text Include="..\..\misc\stuff.txt" />
    <Text Include="..\..\dist\res\config\entry_types\types_archives.txt">
      <Filter>Archive\EntryType\Config</Filter>
    </Text>
    <Text Include="..\..\dist\res\config\entry_types\types_audio.txt">
      <Filter>Archive\EntryType\Config</Filter>
    </Text>
    <Text Include="..\..\dist\res\config\entry_types\types_fonts.txt">
      <Filter>Archive\EntryType\Config</Filter>
    </Text>
    <Text Include="..\..\dist\res\config\entry_types\types_gfx_doom.txt">
      <Filter>Archive\EntryType\Config</Filter>
    </Text>
    <Text Include="..\..\dist\res\config\entry_types\types_gfx_others.txt">
      <Filter>Archive\EntryType\Config</Filter>
    </Text>
    <Text Include="..\..\dist\res\config\entry_types\types_gfx_std.txt">
      <Filter>Archive\EntryType\Config</Filter>
    </Text>
    <Text Include="..\..\dist\res\config\entry_types\types_map.txt">
      <Filter>Archive\EntryType\Config</Filter>
    </Text>
    <Text Include="..\..\dist\res\config\entry_types\types_misc.txt">
      <Filter>Archive\EntryType\Config</Filter>
    </Text>
    <Text Include="..\..\dist\res\config\entry_types\types_model.txt">
      <Filter>Archive\EntryType\Config</Filter>
    </Text>
    <Text Include="..\..\dist\res\config\entry_types\types_text.txt">
      <Filter>Archive\EntryType\Config</Filter>
    </Text>
    <Text Include="..\..\dist\res\config\languages\0_base.txt">
      <Filter>UI\Text Editor\Languages</Filter>
    </Text>
    <Text Include="..\..\dist\res\config\languages\acs.txt">
      <Filter>UI\Text Editor\Languages</Filter>
    </Text>
    <Text Include="..\..\dist\res\config\languages\decorate.txt">
      <Filter>UI\Text Editor\Languages</Filter>
    </Text>
    <Text Include="..\..\dist\res\config\languages\dehacked.txt">
      <Filter>UI\Text Editor\Languages</Filter>
    </Text>
    <Text Include="..\..\dist\res\config\languages\edf.txt">
      <Filter>UI\Text Editor\Languages</Filter>
    </Text>
    <Text Include="..\..\dist\res\config\languages\fragglescript.txt">
      <Filter>UI\Text Editor\Languages</Filter>
    </Text>
    <Text Include="..\..\dist\res\config\languages\hexen.txt">
      <Filter>UI\Text Editor\Languages</Filter>
    </Text>
    <Text Include="..\..\dist\res\config\languages\kssc.txt">
      <Filter>UI\Text Editor\Languages</Filter>
    </Text>
    <Text Include="..\..\dist\res\config\languages\srb2lua.txt">
      <Filter>UI\Text Editor\Languages</Filter>
    </Text>
    <Text Include="..\..\dist\res\config\languages\usdf.txt">
      <Filter>UI\Text Editor\Languages</Filter>
    </Text>
    <Text Include="..\..\dist\res\config\languages\zdaemon.txt">
      <Filter>UI\Text Editor\Languages</Filter>
    </Text>
    <Text Include="..\..\dist\res\config\languages\zdoom.txt">
      <Filter>UI\Text Editor\Languages</Filter>
    </Text>
    <Text Include="..\..\dist\res\config\languages\zscript.txt">
      <Filter>UI\Text Editor\Languages</Filter>
    </Text>
    <Text Include="..\..\dist\res\config\colours\Clean.txt">
      <Filter>General\Colours</Filter>
    </Text>
    <Text Include="..\..\dist\res\config\colours\Default.txt">
      <Filter>General\Colours</Filter>
    </Text>
    <Text Include="..\..\dist\res\config\colours\Doom Builder 2.txt">
      <Filter>General\Colours</Filter>
    </Text>
  </ItemGroup>
</Project><|MERGE_RESOLUTION|>--- conflicted
+++ resolved
@@ -184,16 +184,14 @@
     <Filter Include="General\Colours">
       <UniqueIdentifier>{2396ead4-6f0e-4df8-9e57-2d51554e5f40}</UniqueIdentifier>
     </Filter>
-<<<<<<< HEAD
+    <Filter Include="Map Editor\Edit">
+      <UniqueIdentifier>{8c15c8af-a29b-46c5-b73c-699f04cea254}</UniqueIdentifier>
+    </Filter>
     <Filter Include="External\Duktape">
       <UniqueIdentifier>{7dfdd055-563e-4dec-afba-31ad7f424689}</UniqueIdentifier>
     </Filter>
     <Filter Include="External\Duktape\dukglue">
       <UniqueIdentifier>{c2ddd19e-1937-4259-8f24-f0343864d1bb}</UniqueIdentifier>
-=======
-    <Filter Include="Map Editor\Edit">
-      <UniqueIdentifier>{8c15c8af-a29b-46c5-b73c-699f04cea254}</UniqueIdentifier>
->>>>>>> e7b93a0c
     </Filter>
   </ItemGroup>
   <ItemGroup>
@@ -1412,64 +1410,62 @@
     <ClCompile Include="..\..\src\Audio\AudioTags.cpp">
       <Filter>Audio</Filter>
     </ClCompile>
-<<<<<<< HEAD
+    <ClCompile Include="..\..\src\MainEditor\MainEditor.cpp">
+      <Filter>Main Editor</Filter>
+    </ClCompile>
+    <ClCompile Include="..\..\src\General\UI.cpp">
+      <Filter>General</Filter>
+    </ClCompile>
+    <ClCompile Include="..\..\src\MainEditor\UI\MainWindow.cpp">
+      <Filter>Main Editor\UI</Filter>
+    </ClCompile>
+    <ClCompile Include="..\..\src\Application\App.cpp">
+      <Filter>Application</Filter>
+    </ClCompile>
+    <ClCompile Include="..\..\src\Application\SLADEWxApp.cpp">
+      <Filter>Application</Filter>
+    </ClCompile>
+    <ClCompile Include="..\..\src\General\Log.cpp">
+      <Filter>General</Filter>
+    </ClCompile>
+    <ClCompile Include="..\..\src\MapEditor\MapEditContext.cpp">
+      <Filter>Map Editor</Filter>
+    </ClCompile>
+    <ClCompile Include="..\..\src\MapEditor\UI\MapEditorWindow.cpp">
+      <Filter>Map Editor\UI</Filter>
+    </ClCompile>
+    <ClCompile Include="..\..\src\MapEditor\Edit\LineDraw.cpp">
+      <Filter>Map Editor\Edit</Filter>
+    </ClCompile>
+    <ClCompile Include="..\..\src\MapEditor\Edit\Edit3D.cpp">
+      <Filter>Map Editor\Edit</Filter>
+    </ClCompile>
+    <ClCompile Include="..\..\src\MapEditor\ItemSelection.cpp">
+      <Filter>Map Editor</Filter>
+    </ClCompile>
+    <ClCompile Include="..\..\src\MapEditor\UndoSteps.cpp">
+      <Filter>Map Editor</Filter>
+    </ClCompile>
+    <ClCompile Include="..\..\src\MapEditor\Renderer\Renderer.cpp">
+      <Filter>Map Editor\Renderer</Filter>
+    </ClCompile>
+    <ClCompile Include="..\..\src\MapEditor\Edit\Input.cpp">
+      <Filter>Map Editor\Edit</Filter>
+    </ClCompile>
+    <ClCompile Include="..\..\src\MapEditor\Edit\ObjectEdit.cpp">
+      <Filter>Map Editor\Edit</Filter>
+    </ClCompile>
+    <ClCompile Include="..\..\src\MapEditor\Renderer\RenderView.cpp">
+      <Filter>Map Editor\Renderer</Filter>
+    </ClCompile>
+    <ClCompile Include="..\..\src\MapEditor\Edit\Edit2D.cpp">
+      <Filter>Map Editor\Edit</Filter>
+    </ClCompile>
+    <ClCompile Include="..\..\src\MapEditor\Edit\MoveObjects.cpp">
+      <Filter>Map Editor\Edit</Filter>
+    </ClCompile>
     <ClCompile Include="..\..\src\Dialogs\SScriptDialog.cpp">
       <Filter>Dialogs</Filter>
-=======
-    <ClCompile Include="..\..\src\MainEditor\MainEditor.cpp">
-      <Filter>Main Editor</Filter>
-    </ClCompile>
-    <ClCompile Include="..\..\src\General\UI.cpp">
-      <Filter>General</Filter>
-    </ClCompile>
-    <ClCompile Include="..\..\src\MainEditor\UI\MainWindow.cpp">
-      <Filter>Main Editor\UI</Filter>
-    </ClCompile>
-    <ClCompile Include="..\..\src\Application\App.cpp">
-      <Filter>Application</Filter>
-    </ClCompile>
-    <ClCompile Include="..\..\src\Application\SLADEWxApp.cpp">
-      <Filter>Application</Filter>
-    </ClCompile>
-    <ClCompile Include="..\..\src\General\Log.cpp">
-      <Filter>General</Filter>
-    </ClCompile>
-    <ClCompile Include="..\..\src\MapEditor\MapEditContext.cpp">
-      <Filter>Map Editor</Filter>
-    </ClCompile>
-    <ClCompile Include="..\..\src\MapEditor\UI\MapEditorWindow.cpp">
-      <Filter>Map Editor\UI</Filter>
-    </ClCompile>
-    <ClCompile Include="..\..\src\MapEditor\Edit\LineDraw.cpp">
-      <Filter>Map Editor\Edit</Filter>
-    </ClCompile>
-    <ClCompile Include="..\..\src\MapEditor\Edit\Edit3D.cpp">
-      <Filter>Map Editor\Edit</Filter>
-    </ClCompile>
-    <ClCompile Include="..\..\src\MapEditor\ItemSelection.cpp">
-      <Filter>Map Editor</Filter>
-    </ClCompile>
-    <ClCompile Include="..\..\src\MapEditor\UndoSteps.cpp">
-      <Filter>Map Editor</Filter>
-    </ClCompile>
-    <ClCompile Include="..\..\src\MapEditor\Renderer\Renderer.cpp">
-      <Filter>Map Editor\Renderer</Filter>
-    </ClCompile>
-    <ClCompile Include="..\..\src\MapEditor\Edit\Input.cpp">
-      <Filter>Map Editor\Edit</Filter>
-    </ClCompile>
-    <ClCompile Include="..\..\src\MapEditor\Edit\ObjectEdit.cpp">
-      <Filter>Map Editor\Edit</Filter>
-    </ClCompile>
-    <ClCompile Include="..\..\src\MapEditor\Renderer\RenderView.cpp">
-      <Filter>Map Editor\Renderer</Filter>
-    </ClCompile>
-    <ClCompile Include="..\..\src\MapEditor\Edit\Edit2D.cpp">
-      <Filter>Map Editor\Edit</Filter>
-    </ClCompile>
-    <ClCompile Include="..\..\src\MapEditor\Edit\MoveObjects.cpp">
-      <Filter>Map Editor\Edit</Filter>
->>>>>>> e7b93a0c
     </ClCompile>
   </ItemGroup>
   <ItemGroup>
@@ -2538,64 +2534,62 @@
     <ClInclude Include="..\..\src\Audio\AudioTags.h">
       <Filter>Audio</Filter>
     </ClInclude>
-<<<<<<< HEAD
+    <ClInclude Include="..\..\src\MainEditor\MainEditor.h">
+      <Filter>Main Editor</Filter>
+    </ClInclude>
+    <ClInclude Include="..\..\src\General\UI.h">
+      <Filter>General</Filter>
+    </ClInclude>
+    <ClInclude Include="..\..\src\MainEditor\UI\MainWindow.h">
+      <Filter>Main Editor\UI</Filter>
+    </ClInclude>
+    <ClInclude Include="..\..\src\Application\App.h">
+      <Filter>Application</Filter>
+    </ClInclude>
+    <ClInclude Include="..\..\src\Application\SLADEWxApp.h">
+      <Filter>Application</Filter>
+    </ClInclude>
+    <ClInclude Include="..\..\src\General\Log.h">
+      <Filter>General</Filter>
+    </ClInclude>
+    <ClInclude Include="..\..\src\MapEditor\MapEditContext.h">
+      <Filter>Map Editor</Filter>
+    </ClInclude>
+    <ClInclude Include="..\..\src\MapEditor\UI\MapEditorWindow.h">
+      <Filter>Map Editor\UI</Filter>
+    </ClInclude>
+    <ClInclude Include="..\..\src\MapEditor\Edit\LineDraw.h">
+      <Filter>Map Editor\Edit</Filter>
+    </ClInclude>
+    <ClInclude Include="..\..\src\MapEditor\Edit\Edit3D.h">
+      <Filter>Map Editor\Edit</Filter>
+    </ClInclude>
+    <ClInclude Include="..\..\src\MapEditor\ItemSelection.h">
+      <Filter>Map Editor</Filter>
+    </ClInclude>
+    <ClInclude Include="..\..\src\MapEditor\UndoSteps.h">
+      <Filter>Map Editor</Filter>
+    </ClInclude>
+    <ClInclude Include="..\..\src\MapEditor\Renderer\Renderer.h">
+      <Filter>Map Editor\Renderer</Filter>
+    </ClInclude>
+    <ClInclude Include="..\..\src\MapEditor\Edit\Input.h">
+      <Filter>Map Editor\Edit</Filter>
+    </ClInclude>
+    <ClInclude Include="..\..\src\MapEditor\Edit\ObjectEdit.h">
+      <Filter>Map Editor\Edit</Filter>
+    </ClInclude>
+    <ClInclude Include="..\..\src\MapEditor\Renderer\RenderView.h">
+      <Filter>Map Editor\Renderer</Filter>
+    </ClInclude>
+    <ClInclude Include="..\..\src\MapEditor\Edit\Edit2D.h">
+      <Filter>Map Editor\Edit</Filter>
+    </ClInclude>
+    <ClInclude Include="..\..\src\MapEditor\Edit\MoveObjects.h">
+      <Filter>Map Editor\Edit</Filter>
+    </ClInclude>
     <ClInclude Include="..\..\src\Dialogs\SScriptDialog.h">
       <Filter>Dialogs</Filter>
-=======
-    <ClInclude Include="..\..\src\MainEditor\MainEditor.h">
-      <Filter>Main Editor</Filter>
-    </ClInclude>
-    <ClInclude Include="..\..\src\General\UI.h">
-      <Filter>General</Filter>
-    </ClInclude>
-    <ClInclude Include="..\..\src\MainEditor\UI\MainWindow.h">
-      <Filter>Main Editor\UI</Filter>
-    </ClInclude>
-    <ClInclude Include="..\..\src\Application\App.h">
-      <Filter>Application</Filter>
-    </ClInclude>
-    <ClInclude Include="..\..\src\Application\SLADEWxApp.h">
-      <Filter>Application</Filter>
-    </ClInclude>
-    <ClInclude Include="..\..\src\General\Log.h">
-      <Filter>General</Filter>
-    </ClInclude>
-    <ClInclude Include="..\..\src\MapEditor\MapEditContext.h">
-      <Filter>Map Editor</Filter>
-    </ClInclude>
-    <ClInclude Include="..\..\src\MapEditor\UI\MapEditorWindow.h">
-      <Filter>Map Editor\UI</Filter>
-    </ClInclude>
-    <ClInclude Include="..\..\src\MapEditor\Edit\LineDraw.h">
-      <Filter>Map Editor\Edit</Filter>
-    </ClInclude>
-    <ClInclude Include="..\..\src\MapEditor\Edit\Edit3D.h">
-      <Filter>Map Editor\Edit</Filter>
-    </ClInclude>
-    <ClInclude Include="..\..\src\MapEditor\ItemSelection.h">
-      <Filter>Map Editor</Filter>
-    </ClInclude>
-    <ClInclude Include="..\..\src\MapEditor\UndoSteps.h">
-      <Filter>Map Editor</Filter>
-    </ClInclude>
-    <ClInclude Include="..\..\src\MapEditor\Renderer\Renderer.h">
-      <Filter>Map Editor\Renderer</Filter>
-    </ClInclude>
-    <ClInclude Include="..\..\src\MapEditor\Edit\Input.h">
-      <Filter>Map Editor\Edit</Filter>
-    </ClInclude>
-    <ClInclude Include="..\..\src\MapEditor\Edit\ObjectEdit.h">
-      <Filter>Map Editor\Edit</Filter>
-    </ClInclude>
-    <ClInclude Include="..\..\src\MapEditor\Renderer\RenderView.h">
-      <Filter>Map Editor\Renderer</Filter>
-    </ClInclude>
-    <ClInclude Include="..\..\src\MapEditor\Edit\Edit2D.h">
-      <Filter>Map Editor\Edit</Filter>
-    </ClInclude>
-    <ClInclude Include="..\..\src\MapEditor\Edit\MoveObjects.h">
-      <Filter>Map Editor\Edit</Filter>
->>>>>>> e7b93a0c
     </ClInclude>
   </ItemGroup>
   <ItemGroup>
