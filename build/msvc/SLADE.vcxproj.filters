--- conflicted
+++ resolved
@@ -172,16 +172,14 @@
     <Filter Include="Map Editor\Edit">
       <UniqueIdentifier>{8c15c8af-a29b-46c5-b73c-699f04cea254}</UniqueIdentifier>
     </Filter>
-<<<<<<< HEAD
     <Filter Include="External\Duktape">
       <UniqueIdentifier>{7dfdd055-563e-4dec-afba-31ad7f424689}</UniqueIdentifier>
     </Filter>
     <Filter Include="External\Duktape\dukglue">
       <UniqueIdentifier>{c2ddd19e-1937-4259-8f24-f0343864d1bb}</UniqueIdentifier>
-=======
+    </Filter>
     <Filter Include="Game">
       <UniqueIdentifier>{6484ec95-d6fd-4bdc-96ee-3e1faf24e057}</UniqueIdentifier>
->>>>>>> f521c71a
     </Filter>
   </ItemGroup>
   <ItemGroup>
@@ -1439,43 +1437,41 @@
     <ClCompile Include="..\..\src\MapEditor\Edit\MoveObjects.cpp">
       <Filter>Map Editor\Edit</Filter>
     </ClCompile>
-<<<<<<< HEAD
+    <ClCompile Include="..\..\src\Utility\StringUtils.cpp">
+      <Filter>Utility</Filter>
+    </ClCompile>
+    <ClCompile Include="..\..\src\Game\ActionSpecial.cpp">
+      <Filter>Game</Filter>
+    </ClCompile>
+    <ClCompile Include="..\..\src\Game\GenLineSpecial.cpp">
+      <Filter>Game</Filter>
+    </ClCompile>
+    <ClCompile Include="..\..\src\Game\ThingType.cpp">
+      <Filter>Game</Filter>
+    </ClCompile>
+    <ClCompile Include="..\..\src\Game\UDMFProperty.cpp">
+      <Filter>Game</Filter>
+    </ClCompile>
+    <ClCompile Include="..\..\src\Game\Args.cpp">
+      <Filter>Game</Filter>
+    </ClCompile>
+    <ClCompile Include="..\..\src\Game\Game.cpp">
+      <Filter>Game</Filter>
+    </ClCompile>
+    <ClCompile Include="..\..\src\Game\Configuration.cpp">
+      <Filter>Game</Filter>
+    </ClCompile>
+    <ClCompile Include="..\..\src\Game\Decorate.cpp">
+      <Filter>Game</Filter>
+    </ClCompile>
+    <ClCompile Include="..\..\src\Game\SpecialPreset.cpp">
+      <Filter>Game</Filter>
+    </ClCompile>
+    <ClCompile Include="..\..\src\MapEditor\UI\Dialogs\SpecialPresetDialog.cpp">
+      <Filter>Map Editor\UI\Dialogs</Filter>
+    </ClCompile>
     <ClCompile Include="..\..\src\Dialogs\SScriptDialog.cpp">
       <Filter>Dialogs</Filter>
-=======
-    <ClCompile Include="..\..\src\Utility\StringUtils.cpp">
-      <Filter>Utility</Filter>
-    </ClCompile>
-    <ClCompile Include="..\..\src\Game\ActionSpecial.cpp">
-      <Filter>Game</Filter>
-    </ClCompile>
-    <ClCompile Include="..\..\src\Game\GenLineSpecial.cpp">
-      <Filter>Game</Filter>
-    </ClCompile>
-    <ClCompile Include="..\..\src\Game\ThingType.cpp">
-      <Filter>Game</Filter>
-    </ClCompile>
-    <ClCompile Include="..\..\src\Game\UDMFProperty.cpp">
-      <Filter>Game</Filter>
-    </ClCompile>
-    <ClCompile Include="..\..\src\Game\Args.cpp">
-      <Filter>Game</Filter>
-    </ClCompile>
-    <ClCompile Include="..\..\src\Game\Game.cpp">
-      <Filter>Game</Filter>
-    </ClCompile>
-    <ClCompile Include="..\..\src\Game\Configuration.cpp">
-      <Filter>Game</Filter>
-    </ClCompile>
-    <ClCompile Include="..\..\src\Game\Decorate.cpp">
-      <Filter>Game</Filter>
-    </ClCompile>
-    <ClCompile Include="..\..\src\Game\SpecialPreset.cpp">
-      <Filter>Game</Filter>
-    </ClCompile>
-    <ClCompile Include="..\..\src\MapEditor\UI\Dialogs\SpecialPresetDialog.cpp">
-      <Filter>Map Editor\UI\Dialogs</Filter>
->>>>>>> f521c71a
     </ClCompile>
   </ItemGroup>
   <ItemGroup>
@@ -2580,43 +2576,41 @@
     <ClInclude Include="..\..\src\MapEditor\Edit\MoveObjects.h">
       <Filter>Map Editor\Edit</Filter>
     </ClInclude>
-<<<<<<< HEAD
+    <ClInclude Include="..\..\src\Utility\StringUtils.h">
+      <Filter>Utility</Filter>
+    </ClInclude>
+    <ClInclude Include="..\..\src\Game\ActionSpecial.h">
+      <Filter>Game</Filter>
+    </ClInclude>
+    <ClInclude Include="..\..\src\Game\Args.h">
+      <Filter>Game</Filter>
+    </ClInclude>
+    <ClInclude Include="..\..\src\Game\GenLineSpecial.h">
+      <Filter>Game</Filter>
+    </ClInclude>
+    <ClInclude Include="..\..\src\Game\ThingType.h">
+      <Filter>Game</Filter>
+    </ClInclude>
+    <ClInclude Include="..\..\src\Game\UDMFProperty.h">
+      <Filter>Game</Filter>
+    </ClInclude>
+    <ClInclude Include="..\..\src\Game\Game.h">
+      <Filter>Game</Filter>
+    </ClInclude>
+    <ClInclude Include="..\..\src\Game\Configuration.h">
+      <Filter>Game</Filter>
+    </ClInclude>
+    <ClInclude Include="..\..\src\Game\Decorate.h">
+      <Filter>Game</Filter>
+    </ClInclude>
+    <ClInclude Include="..\..\src\Game\SpecialPreset.h">
+      <Filter>Game</Filter>
+    </ClInclude>
+    <ClInclude Include="..\..\src\MapEditor\UI\Dialogs\SpecialPresetDialog.h">
+      <Filter>Map Editor\UI\Dialogs</Filter>
+    </ClInclude>
     <ClInclude Include="..\..\src\Dialogs\SScriptDialog.h">
       <Filter>Dialogs</Filter>
-=======
-    <ClInclude Include="..\..\src\Utility\StringUtils.h">
-      <Filter>Utility</Filter>
-    </ClInclude>
-    <ClInclude Include="..\..\src\Game\ActionSpecial.h">
-      <Filter>Game</Filter>
-    </ClInclude>
-    <ClInclude Include="..\..\src\Game\Args.h">
-      <Filter>Game</Filter>
-    </ClInclude>
-    <ClInclude Include="..\..\src\Game\GenLineSpecial.h">
-      <Filter>Game</Filter>
-    </ClInclude>
-    <ClInclude Include="..\..\src\Game\ThingType.h">
-      <Filter>Game</Filter>
-    </ClInclude>
-    <ClInclude Include="..\..\src\Game\UDMFProperty.h">
-      <Filter>Game</Filter>
-    </ClInclude>
-    <ClInclude Include="..\..\src\Game\Game.h">
-      <Filter>Game</Filter>
-    </ClInclude>
-    <ClInclude Include="..\..\src\Game\Configuration.h">
-      <Filter>Game</Filter>
-    </ClInclude>
-    <ClInclude Include="..\..\src\Game\Decorate.h">
-      <Filter>Game</Filter>
-    </ClInclude>
-    <ClInclude Include="..\..\src\Game\SpecialPreset.h">
-      <Filter>Game</Filter>
-    </ClInclude>
-    <ClInclude Include="..\..\src\MapEditor\UI\Dialogs\SpecialPresetDialog.h">
-      <Filter>Map Editor\UI\Dialogs</Filter>
->>>>>>> f521c71a
     </ClInclude>
   </ItemGroup>
   <ItemGroup>
