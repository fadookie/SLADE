
/*******************************************************************
 * SLADE - It's a Doom Editor
 * Copyright (C) 2008-2014 Simon Judd
 *
 * Email:       sirjuddington@gmail.com
 * Web:         http://slade.mancubus.net
 * Filename:    ArchiveEntry.cpp
 * Description: ArchiveEntry, a class that represents and holds
 *              information about a single 'entry', ie, a chunk of
 *              data with a name and various other properties, that
 *              is usually part of an archive (archive=wad, entry=lump)
 *
 * This program is free software; you can redistribute it and/or
 * modify it under the terms of the GNU General Public License
 * as published by the Free Software Foundation; either version 2
 * of the License, or (at your option) any later version.
 *
 * This program is distributed in the hope that it will be useful,
 * but WITHOUT ANY WARRANTY; without even the implied warranty of
 * MERCHANTABILITY or FITNESS FOR A PARTICULAR PURPOSE.  See the
 * GNU General Public License for more details.
 *
 * You should have received a copy of the GNU General Public License
 * along with this program; if not, write to the Free Software
 * Foundation, Inc., 51 Franklin Street, Fifth Floor, Boston, MA  02110-1301, USA.
 *******************************************************************/


/*******************************************************************
 * INCLUDES
 *******************************************************************/
#include "Main.h"
#include "ArchiveEntry.h"
#include "Archive.h"
#include "General/Misc.h"
<<<<<<< HEAD
#include "Utility/MD5.h"
#include <wx/filename.h>
=======
#include "Utility/StringUtils.h"
>>>>>>> e7b93a0c


/*******************************************************************
 * ARCHIVEENTRY CLASS FUNCTIONS
 *******************************************************************/

/* ArchiveEntry::ArchiveEntry
 * ArchiveEntry class constructor
 *******************************************************************/
ArchiveEntry::ArchiveEntry(string name, uint32_t size)
{
	// Initialise attributes
	this->parent = NULL;
	this->name = name;
	this->upper_name = name.Upper();
	this->size = size;
	this->data_loaded = true;
	this->state = 2;
	this->type = EntryType::unknownType();
	this->locked = false;
	this->state_locked = false;
	this->reliability = 0;
	this->next = NULL;
	this->prev = NULL;
	this->encrypted = ENC_NONE;
	this->index_guess = 0;
}

/* ArchiveEntry::ArchiveEntry
 * ArchiveEntry class copy constructor
 *******************************************************************/
ArchiveEntry::ArchiveEntry(ArchiveEntry& copy)
{
	// Initialise (copy) attributes
	this->parent = NULL;
	this->name = copy.name;
	this->upper_name = copy.upper_name;
	this->size = copy.size;
	this->data_loaded = true;
	this->state = 2;
	this->type = copy.type;
	this->locked = false;
	this->state_locked = false;
	this->reliability = copy.reliability;
	this->next = NULL;
	this->prev = NULL;
	this->encrypted = copy.encrypted;
<<<<<<< HEAD
	this->date_created = copy.date_created;
	this->date_modified = copy.date_modified;
	this->md5 = copy.md5;
=======
	this->index_guess = 0;
>>>>>>> e7b93a0c

	// Copy data
	data.importMem(copy.getData(true), copy.getSize());

	// Copy extra properties
	copy.exProps().copyTo(ex_props);

	// Clear properties that shouldn't be copied
	ex_props.removeProperty("ZipIndex");
	ex_props.removeProperty("Offset");

	// Copy extra metadata
	for (unsigned a = 0; a < copy.metadata_extra.size(); a++)
		this->metadata_extra.push_back(key_value_t(copy.metadata_extra[a].key, copy.metadata_extra[a].value));

	// Set entry state
	state = 2;
	state_locked = false;
}

/* ArchiveEntry::~ArchiveEntry
 * ArchiveEntry class destructor
 *******************************************************************/
ArchiveEntry::~ArchiveEntry()
{
}

/* ArchiveEntry::getName
 * Returns the entry name. If [cut_ext] is true and the name has an
 * extension, it will be cut from the returned name
 *******************************************************************/
string ArchiveEntry::getName(bool cut_ext)
{
	if (!cut_ext)
		return name;

	// Sanitize name if it contains the \ character (possible in WAD).
	string saname = Misc::lumpNameToFileName(name);

	if (saname.Contains(StringUtils::FULLSTOP))
		return saname.BeforeLast('.');
	else
		return saname;
	/*
	// cut extension through wx function
	wxFileName fn(saname);

	// Perform reverse operation and return
	return Misc::fileNameToLumpName(fn.GetName());
	*/
}


/* ArchiveEntry::getUpperName
 * Returns the entry name in uppercase
 *******************************************************************/
string ArchiveEntry::getUpperName()
{
	return upper_name;
}

/* ArchiveEntry::getUpperNameNoExt
 * Returns the entry name in uppercase with no file extension
 *******************************************************************/
string ArchiveEntry::getUpperNameNoExt()
{
	if (upper_name.Contains(StringUtils::FULLSTOP))
		return Misc::lumpNameToFileName(upper_name).BeforeLast('.');
	else
		return Misc::lumpNameToFileName(upper_name);
}

/* ArchiveEntry::getParent
 * Returns the entry's parent archive
 *******************************************************************/
Archive* ArchiveEntry::getParent()
{
	if (parent)
		return parent->getArchive();
	else
		return NULL;
}

/* ArchiveEntry::getParent
 * Returns the entry's top-level parent archive
 *******************************************************************/
Archive* ArchiveEntry::getTopParent()
{
	if (parent)
	{
		if (!parent->getArchive()->getParent())
			return parent->getArchive();
		else
			return parent->getArchive()->getParent()->getTopParent();
	}
	else
		return NULL;
}

/* ArchiveEntry::getPath
 * Returns the entry path in its parent archive
 *******************************************************************/
string ArchiveEntry::getPath(bool name)
{
	// Get the entry path
	string path = parent->getPath();

	if (name)
		return path + getName();
	else
		return path;
}

/* ArchiveEntry::getData
 * Returns a pointer to the entry data. If no entry data exists and
 * allow_load is true, entry data will be loaded from its parent
 * archive (if it exists)
 *******************************************************************/
const uint8_t* ArchiveEntry::getData(bool allow_load)
{
	// Return entry data
	return getMCData(allow_load).getData();
}

/* ArchiveEntry::getMCData
 * Returns the entry data MemChunk. If no entry data exists and
 * allow_load is true, entry data will be loaded from its parent
 * archive (if it exists)
 *******************************************************************/
MemChunk& ArchiveEntry::getMCData(bool allow_load)
{
	// Get parent archive
	Archive* parent_archive = getParent();

	// Load the data if needed (and possible)
	if (allow_load && !isLoaded() && parent_archive && size > 0)
	{
		data_loaded = parent_archive->loadEntryData(this);
		setState(0);
	}

	return data;
}

/* ArchiveEntry::getShared
 * Returns the parent ArchiveTreeNode's shared pointer to this entry,
 * or nullptr if this entry has no parent
 *******************************************************************/
ArchiveEntry::SPtr ArchiveEntry::getShared()
{
	if (parent)
		return parent->getEntryShared(this);
	else
		return nullptr;
}

/* ArchiveEntry::setState
 * Sets the entry's state. Won't change state if the change would be
 * redundant (eg new->modified, unmodified->unmodified)
 *******************************************************************/
void ArchiveEntry::setState(uint8_t state)
{
	if (state_locked || (state == 0 && this->state == 0))
		return;

	if (state == 0)
		this->state = 0;
	else
	{
		if (state > this->state)
			this->state = state;
	}

	// Notify parent archive this entry has been modified
	stateChanged();
}

/* ArchiveEntry::unloadData
 * 'Unloads' entry data from memory
 *******************************************************************/
void ArchiveEntry::unloadData()
{
	// Check there is any data to be 'unloaded'
	if (!data.hasData() || !data_loaded)
		return;

	// Only unload if the data wasn't modified
	if (getState() > 0)
		return;

	// Delete any data
	data.clear();

	// Update variables etc
	setLoaded(false);
}

/* ArchiveEntry::lock
 * Locks the entry. A locked entry cannot be modified
 *******************************************************************/
void ArchiveEntry::lock()
{
	// Lock the entry
	locked = true;

	// Inform parent
	stateChanged();
}

/* ArchiveEntry::unlock
 * Unlocks the entry
 *******************************************************************/
void ArchiveEntry::unlock()
{
	// Unlock the entry
	locked = false;

	// Inform parent
	stateChanged();
}

/* ArchiveEntry::rename
 * Renames the entry
 *******************************************************************/
bool ArchiveEntry::rename(string new_name)
{
	// Check if locked
	if (locked)
	{
		Global::error = "Entry is locked";
		return false;
	}

	// Update attributes
	name = new_name;
<<<<<<< HEAD
	date_modified = wxDateTime::Now();
=======
	upper_name = name.Upper();
>>>>>>> e7b93a0c
	setState(1);

	return true;
}

/* ArchiveEntry::resize
 * Resizes the entry to [new_size]. If [preserve_data] is true, any
 * existing data is preserved
 *******************************************************************/
bool ArchiveEntry::resize(uint32_t new_size, bool preserve_data)
{
	// Check if locked
	if (locked)
	{
		Global::error = "Entry is locked";
		return false;
	}

	// Update attributes
	date_modified = wxDateTime::Now();
	setState(1);
	updateMD5();

	return data.reSize(new_size, preserve_data);
}

/* ArchiveEntry::clearData
 * Clears entry data and resets its size to zero
 *******************************************************************/
void ArchiveEntry::clearData()
{
	// Check if locked
	if (locked)
	{
		Global::error = "Entry is locked";
		return;
	}

	// Delete the data
	data.clear();

	// Reset attributes
	size = 0;
	data_loaded = false;
}

/* ArchiveEntry::importMem
 * Imports a chunk of memory into the entry, resizing it and clearing
 * any currently existing data.
 * Returns false if data pointer is invalid, true otherwise
 *******************************************************************/
bool ArchiveEntry::importMem(const void* data, uint32_t size)
{
	// Check parameters
	if (!data)
		return false;

	// Check if locked
	if (locked)
	{
		Global::error = "Entry is locked";
		return false;
	}

	// Clear any current data
	clearData();

	// Copy data into the entry
	this->data.importMem((const uint8_t*)data, size);

	// Update attributes
	this->size = size;
	setLoaded();
	setType(EntryType::unknownType());
	date_modified = wxDateTime::Now();
	setState(1);
	updateMD5();

	return true;
}

/* ArchiveEntry::importMemChunk
 * Imports data from a MemChunk object into the entry, resizing it
 * and clearing any currently existing data.
 * Returns false if the MemChunk has no data, or true otherwise.
 *******************************************************************/
bool ArchiveEntry::importMemChunk(MemChunk& mc)
{
	// Check that the given MemChunk has data
	if (mc.hasData())
	{
		// Copy the data from the MemChunk into the entry
		return importMem(mc.getData(), mc.getSize());
	}
	else
		return false;
}

/* ArchiveEntry::importFile
 * Loads a portion of a file into the entry, overwriting any existing
 * data currently in the entry. A size of 0 means load from the
 * offset to the end of the file.
 * Returns false if the file does not exist or the given offset/size
 * are out of bounds, otherwise returns true.
 *******************************************************************/
bool ArchiveEntry::importFile(string filename, uint32_t offset, uint32_t size)
{
	// Check if locked
	if (locked)
	{
		Global::error = "Entry is locked";
		return false;
	}

	// Open the file
	wxFile file(filename);

	// Check that it opened ok
	if (!file.IsOpened())
	{
		Global::error = "Unable to open file for reading";
		return false;
	}

	// Get the size to read, if zero
	if (size == 0)
		size = file.Length() - offset;

	// Check offset/size bounds
	if (offset + size > file.Length())
		return false;

	// Create temporary buffer and load file contents
	uint8_t* temp_buf = new uint8_t[size];
	file.Seek(offset, wxFromStart);
	file.Read(temp_buf, size);

	// Import data into entry
	importMem(temp_buf, size);

	// Delete temp buffer
	delete[] temp_buf;

	return true;
}

/* ArchiveEntry::importFileStream
 * Imports [len] data from [file]
 *******************************************************************/
bool ArchiveEntry::importFileStream(wxFile& file, uint32_t len)
{
	// Check if locked
	if (locked)
	{
		Global::error = "Entry is locked";
		return false;
	}

	// Import data from the file stream
	if (data.importFileStream(file, len))
	{
		// Update attributes
		this->size = data.getSize();
		setLoaded();
		setType(EntryType::unknownType());
		date_modified = wxDateTime::Now();
		setState(1);
		updateMD5();

		return true;
	}

	return false;
}

/* ArchiveEntry::importEntry
 * Imports data from another entry into this entry, resizing it
 * and clearing any currently existing data.
 * Returns false if the entry is null, true otherwise
 *******************************************************************/
bool ArchiveEntry::importEntry(ArchiveEntry* entry)
{
	// Check if locked
	if (locked)
	{
		Global::error = "Entry is locked";
		return false;
	}

	// Check parameters
	if (!entry)
		return false;

	// Copy entry data
	importMem(entry->getData(), entry->getSize());

	return true;
}

/* ArchiveEntry::exportFile
 * Exports entry data to a file.
 * Returns false if file cannot be written, true otherwise
 *******************************************************************/
bool ArchiveEntry::exportFile(string filename)
{
	// Attempt to open file
	wxFile file(filename, wxFile::write);

	// Check it opened ok
	if (!file.IsOpened())
	{
		Global::error = S_FMT("Unable to open file %s for writing", filename);
		return false;
	}

	// Write entry data to the file, if any
	const uint8_t* data = getData();
	if (data)
		file.Write(data, this->getSize());

	return true;
}

/* ArchiveEntry::write
 * Writes data to the entry MemChunk
 *******************************************************************/
bool ArchiveEntry::write(const void* data, uint32_t size)
{
	// Check if locked
	if (locked)
	{
		Global::error = "Entry is locked";
		return false;
	}

	// Load data if it isn't already
	if (isLoaded())
		getData(true);

	// Perform the write
	if (this->data.write(data, size))
	{
		// Update attributes
		this->size = this->data.getSize();
		date_modified = wxDateTime::Now();
		setState(1);
		updateMD5();

		return true;
	}

	return false;
}

/* ArchiveEntry::read
 * Reads data from the entry MemChunk
 *******************************************************************/
bool ArchiveEntry::read(void* buf, uint32_t size)
{
	// Load data if it isn't already
	if (isLoaded())
		getData(true);

	return data.read(buf, size);
}

/* ArchiveEntry::getSizeString
 * Returns the entry's size as a string
 *******************************************************************/
string ArchiveEntry::getSizeString()
{
	return Misc::sizeAsString(getSize());
}

/* ArchiveEntry::stateChanged
 * Notifies the entry's parent archive that the entry has been
 * modified
 *******************************************************************/
void ArchiveEntry::stateChanged()
{
	Archive* parent_archive = getParent();
	if (parent_archive)
		parent_archive->entryStateChanged(this);
}

/* ArchiveEntry::setExtensionByType
 * Sets the entry's name extension to the extension defined in its
 * EntryType
 *******************************************************************/
void ArchiveEntry::setExtensionByType()
{
	// Ignore if the parent archive doesn't support entry name extensions
	if (getParent() && !getParent()->getDesc().names_extensions)
		return;

	// Convert name to wxFileName for processing
	wxFileName fn(name);

	// Set new extension
	fn.SetExt(type->getExtension());

	// Rename
	Archive* parent_archive = getParent();
	if (parent_archive)
		parent_archive->renameEntry(this, fn.GetFullName());
	else
		rename(fn.GetFullName());
}

/* ArchiveEntry::isInNamespace
 * Returns true if the entry is in the [ns] namespace within its
 * parent, false otherwise
 *******************************************************************/
bool ArchiveEntry::isInNamespace(string ns)
{
	// Can't do this without parent archive
	if (!getParent())
		return false;

	// Some special cases first
	if (ns == "graphics" && getParent()->getType() == ARCHIVE_WAD)
		ns = "global";	// Graphics namespace doesn't exist in wad files, use global instead

	return getParent()->detectNamespace(this) == ns;
}

/* ArchiveEntry::updateMD5
 * Updates MD5 hash to match current data
 *******************************************************************/
void ArchiveEntry::updateMD5()
{
	// Blank md5 if empty
	if (getSize() == 0)
	{
		md5 = "";
		return;
	}

	MD5 md5_gen;
	md5_gen.update(getData(), getSize());
	md5_gen.finalize();

	md5 = md5_gen.hexdigest();

	//LOG_MESSAGE(3, "Entry %s MD5: %s", CHR(getPath(true)), CHR(md5));
}

/* ArchiveEntry::getMetadata
 * Returns entry metadata definition block as a string
 *******************************************************************/
string ArchiveEntry::getMetadata()
{
	string block = "metadata\n{\n";

	// Name
	block += S_FMT("\tname = \"%s\";\n", CHR(getPath(true).Remove(0, 1)));

	// Md5
	if (!md5.empty())
		block += S_FMT("\tmd5 = \"%s\";\n", CHR(md5));

	// Created
	if (date_created != wxInvalidDateTime)
		block += S_FMT("\tcreated = \"%s\";\n", CHR(date_created.FormatISOCombined(' ')));

	// Modified
	if (date_modified != wxInvalidDateTime)
		block += S_FMT("\tmodified = \"%s\";\n", CHR(date_modified.FormatISOCombined(' ')));

	// Other metadata
	for (unsigned a = 0; a < metadata_extra.size(); a++)
		block += S_FMT("\t%s = \"%s\";\n", CHR(metadata_extra[a].key), CHR(metadata_extra[a].value));

	block += "}\n";
	return block;
}<|MERGE_RESOLUTION|>--- conflicted
+++ resolved
@@ -34,12 +34,9 @@
 #include "ArchiveEntry.h"
 #include "Archive.h"
 #include "General/Misc.h"
-<<<<<<< HEAD
+#include "Utility/StringUtils.h"
 #include "Utility/MD5.h"
 #include <wx/filename.h>
-=======
-#include "Utility/StringUtils.h"
->>>>>>> e7b93a0c
 
 
 /*******************************************************************
@@ -87,13 +84,10 @@
 	this->next = NULL;
 	this->prev = NULL;
 	this->encrypted = copy.encrypted;
-<<<<<<< HEAD
+	this->index_guess = 0;
 	this->date_created = copy.date_created;
 	this->date_modified = copy.date_modified;
 	this->md5 = copy.md5;
-=======
-	this->index_guess = 0;
->>>>>>> e7b93a0c
 
 	// Copy data
 	data.importMem(copy.getData(true), copy.getSize());
@@ -329,11 +323,8 @@
 
 	// Update attributes
 	name = new_name;
-<<<<<<< HEAD
+	upper_name = name.Upper();
 	date_modified = wxDateTime::Now();
-=======
-	upper_name = name.Upper();
->>>>>>> e7b93a0c
 	setState(1);
 
 	return true;
