
#ifndef __ARCHIVEENTRY_H__
#define __ARCHIVEENTRY_H__

#include "EntryType/EntryType.h"
#include "Utility/PropertyList/PropertyList.h"
#include <wx/datetime.h>

class ArchiveTreeNode;
class Archive;

enum EncryptionModes
{
	ENC_NONE = 0,
	ENC_JAGUAR,
	ENC_BLOOD,
	ENC_SCRLE0,
	ENC_TXB,
};

class ArchiveEntry
{
	friend class ArchiveTreeNode;
	friend class Archive;
private:
	// Entry Info
	string				name;
	string				upper_name;
	uint32_t			size;
	MemChunk			data;
	EntryType*			type;
	ArchiveTreeNode*	parent;
	PropertyList		ex_props;
	
	// Metadata
	wxDateTime			date_created;
	wxDateTime			date_modified;
	string				md5;
	vector<key_value_t>	metadata_extra;

	// Entry status
	uint8_t			state;			// 0 = unmodified, 1 = modified, 2 = newly created (not saved to disk)
	bool			state_locked;	// If true the entry state cannot be changed (used for initial loading)
	bool			locked;			// If true the entry data+info cannot be changed
	bool			data_loaded;	// True if the entry's data is currently loaded into the data MemChunk
	int				encrypted;		// Is there some encrypting on the archive?

	// Misc stuff
	int				reliability;	// The reliability of the entry's identification
	ArchiveEntry*	next;
	ArchiveEntry*	prev;

public:
	typedef	std::unique_ptr<ArchiveEntry>	UPtr;
	typedef	std::shared_ptr<ArchiveEntry>	SPtr;

	// Constructor/Destructor
	ArchiveEntry(string name = "", uint32_t size = 0);
	ArchiveEntry(ArchiveEntry& copy);
	~ArchiveEntry();

	// Accessors
	string				getName(bool cut_ext = false);
	string				getUpperName();
	string				getUpperNameNoExt();
	uint32_t			getSize()			{ if (data_loaded) return data.getSize(); else return size; }
	MemChunk&			getMCData(bool allow_load = true);
	const uint8_t*		getData(bool allow_load = true);
	ArchiveTreeNode*	getParentDir()		{ return parent; }
	Archive*			getParent();
	Archive*			getTopParent();
	string				getPath(bool name = false);
	EntryType*			getType()			{ return type; }
	PropertyList&		exProps()			{ return ex_props; }
	Property&			exProp(string key)	{ return ex_props[key]; }
	uint8_t				getState()			{ return state; }
	bool				isLocked()			{ return locked; }
	bool				isLoaded()			{ return data_loaded; }
	int					isEncrypted()		{ return encrypted; }
	ArchiveEntry*		nextEntry()			{ return next; }
	ArchiveEntry*		prevEntry()			{ return prev; }
	SPtr				getShared();

	// Modifiers (won't change entry state, except setState of course :P)
	void		setName(string name) { this->name = name; upper_name = name.Upper(); }
	void		setLoaded(bool loaded = true) { data_loaded = loaded; }
	void		setType(EntryType* type, int r = 0) { this->type = type; reliability = r; }
	void		setState(uint8_t state);
	void		setEncryption(int enc) { encrypted = enc; }
	void		unloadData();
	void		lock();
	void		unlock();
	void		lockState() { state_locked = true; }
	void		unlockState() { state_locked = false; }

	// Entry modification (will change entry state)
	bool	rename(string new_name);
	bool	resize(uint32_t new_size, bool preserve_data);

	// Data modification
	void	clearData();

	// Data import
	bool	importMem(const void* data, uint32_t size);
	bool	importMemChunk(MemChunk& mc);
	bool	importFile(string filename, uint32_t offset = 0, uint32_t size = 0);
	bool	importFileStream(wxFile& file, uint32_t len = 0);
	bool	importEntry(ArchiveEntry* entry);

	// Data export
	bool	exportFile(string filename);

	// Data access
	bool		write(const void* data, uint32_t size);
	bool		read(void* buf, uint32_t size);
	bool		seek(uint32_t offset, uint32_t start) { return data.seek(offset, start); }
	uint32_t	currentPos() { return data.currentPos(); }

	// Misc
	string	getSizeString();
	string	getTypeString() { if (type) return type->getName(); else return "Unknown"; }
	void	stateChanged();
	void	setExtensionByType();
	int		getTypeReliability() { return (type ? (getType()->getReliability() * reliability / 255) : 0); }
	bool	isInNamespace(string ns);
<<<<<<< HEAD
	
	// Metadata
	void	updateMD5();
	string	getMetadata();
=======

	size_t	index_guess; // for speed
>>>>>>> e7b93a0c
};

#endif//__ARCHIVEENTRY_H__<|MERGE_RESOLUTION|>--- conflicted
+++ resolved
@@ -123,15 +123,12 @@
 	void	setExtensionByType();
 	int		getTypeReliability() { return (type ? (getType()->getReliability() * reliability / 255) : 0); }
 	bool	isInNamespace(string ns);
-<<<<<<< HEAD
+
+	size_t	index_guess; // for speed
 	
 	// Metadata
 	void	updateMD5();
 	string	getMetadata();
-=======
-
-	size_t	index_guess; // for speed
->>>>>>> e7b93a0c
 };
 
 #endif//__ARCHIVEENTRY_H__